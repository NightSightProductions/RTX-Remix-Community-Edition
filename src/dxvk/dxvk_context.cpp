/*
* Copyright (c) 2021-2023, NVIDIA CORPORATION. All rights reserved.
*
* Permission is hereby granted, free of charge, to any person obtaining a
* copy of this software and associated documentation files (the "Software"),
* to deal in the Software without restriction, including without limitation
* the rights to use, copy, modify, merge, publish, distribute, sublicense,
* and/or sell copies of the Software, and to permit persons to whom the
* Software is furnished to do so, subject to the following conditions:
*
* The above copyright notice and this permission notice shall be included in
* all copies or substantial portions of the Software.
*
* THE SOFTWARE IS PROVIDED "AS IS", WITHOUT WARRANTY OF ANY KIND, EXPRESS OR
* IMPLIED, INCLUDING BUT NOT LIMITED TO THE WARRANTIES OF MERCHANTABILITY,
* FITNESS FOR A PARTICULAR PURPOSE AND NONINFRINGEMENT.  IN NO EVENT SHALL
* THE AUTHORS OR COPYRIGHT HOLDERS BE LIABLE FOR ANY CLAIM, DAMAGES OR OTHER
* LIABILITY, WHETHER IN AN ACTION OF CONTRACT, TORT OR OTHERWISE, ARISING
* FROM, OUT OF OR IN CONNECTION WITH THE SOFTWARE OR THE USE OR OTHER
* DEALINGS IN THE SOFTWARE.
*/
#include <cstring>
#include <vector>
#include <utility>

#include "dxvk_device.h"
#include "dxvk_context.h"
#include "../d3d9/d3d9_state.h"
#include "../d3d9/d3d9_spec_constants.h"

namespace dxvk {
  DxvkContext::DxvkContext(const Rc<DxvkDevice>& device)
    : m_device(device),
    m_common(&device->m_objects),
    m_sdmaAcquires(DxvkCmdBuffer::SdmaBuffer),
    m_sdmaBarriers(DxvkCmdBuffer::SdmaBuffer),
    m_initBarriers(DxvkCmdBuffer::InitBuffer),
    m_execAcquires(DxvkCmdBuffer::ExecBuffer),
    m_execBarriers(DxvkCmdBuffer::ExecBuffer),
    m_gfxBarriers(DxvkCmdBuffer::ExecBuffer),
    m_queryManager(m_common->queryPool()),
    m_staging(device)
  {
    if (m_device->features().extRobustness2.nullDescriptor)
      m_features.set(DxvkContextFeature::NullDescriptors);
    if (m_device->features().extExtendedDynamicState.extendedDynamicState)
      m_features.set(DxvkContextFeature::ExtendedDynamicState);

    // Init framebuffer info with default render pass in case
    // the app does not explicitly bind any render targets
    m_state.om.framebufferInfo = makeFramebufferInfo(m_state.om.renderTargets);
  }


  DxvkContext::~DxvkContext() {

  }

  // NV-DXVK start: DLFG integration
  bool DxvkContext::isDLFGEnabled() const {
    return m_common->metaNGXContext().supportsDLFG() && DxvkDLFG::enable() && !m_common->metaDLFG().hasDLFGFailed();
  }
  // NV-DXVK end

  void DxvkContext::beginRecording(const Rc<DxvkCommandList>& cmdList) {
    m_cmd = cmdList;
    m_cmd->beginRecording();

    // Mark all resources as untracked
    m_vbTracked.clear();
    m_rcTracked.clear();

    // The current state of the internal command buffer is
    // undefined, so we have to bind and set up everything
    // before any draw or dispatch command is recorded.
    m_flags.clr(
      DxvkContextFlag::GpRenderPassBound,
      DxvkContextFlag::GpXfbActive);

    m_flags.set(
      DxvkContextFlag::GpDirtyFramebuffer,
      DxvkContextFlag::GpDirtyPipeline,
      DxvkContextFlag::GpDirtyPipelineState,
      DxvkContextFlag::GpDirtyResources,
      DxvkContextFlag::GpDirtyVertexBuffers,
      DxvkContextFlag::GpDirtyIndexBuffer,
      DxvkContextFlag::GpDirtyXfbBuffers,
      DxvkContextFlag::GpDirtyBlendConstants,
      DxvkContextFlag::GpDirtyStencilRef,
      DxvkContextFlag::GpDirtyViewport,
      DxvkContextFlag::GpDirtyDepthBias,
      DxvkContextFlag::GpDirtyDepthBounds,
      DxvkContextFlag::CpDirtyPipeline,
      DxvkContextFlag::CpDirtyPipelineState,
      DxvkContextFlag::CpDirtyResources,
      DxvkContextFlag::RpDirtyPipeline,
      DxvkContextFlag::RpDirtyPipelineState,
      DxvkContextFlag::RpDirtyResources,
      DxvkContextFlag::DirtyDrawBuffer);
  }



  Rc<DxvkCommandList> DxvkContext::endRecording() {
    this->spillRenderPass(true);
    this->flushSharedImages();

    m_sdmaBarriers.recordCommands(m_cmd);
    m_initBarriers.recordCommands(m_cmd);
    m_execBarriers.recordCommands(m_cmd);

    m_cmd->endRecording();
    return std::exchange(m_cmd, nullptr);
  }


  void DxvkContext::flushCommandList() {
    m_device->submitCommandList(
      this->endRecording(),
      VK_NULL_HANDLE,
      VK_NULL_HANDLE);

    this->beginRecording(
      m_device->createCommandList());

    // NV-DXVK start: early submit heuristics for memcpy work
    m_bytesCopiedInCurrentCmdlist = 0;
    // NV-DXVK end
  }


  void DxvkContext::beginQuery(const Rc<DxvkGpuQuery>& query) {
    m_queryManager.enableQuery(m_cmd, query);
  }


  void DxvkContext::endQuery(const Rc<DxvkGpuQuery>& query) {
    m_queryManager.disableQuery(m_cmd, query);
  }


  void DxvkContext::bindRenderTargets(
    const DxvkRenderTargets& targets) {
    // Set up default render pass ops
    m_state.om.renderTargets = targets;

    this->resetRenderPassOps(
      m_state.om.renderTargets,
      m_state.om.renderPassOps);

    if (!m_state.om.framebufferInfo.hasTargets(targets)) {
      // Create a new framebuffer object next
      // time we start rendering something
      m_flags.set(DxvkContextFlag::GpDirtyFramebuffer);
    }
    else {
      // Don't redundantly spill the render pass if
      // the same render targets are bound again
      m_flags.clr(DxvkContextFlag::GpDirtyFramebuffer);
    }
  }


  void DxvkContext::bindDrawBuffers(
    const DxvkBufferSlice& argBuffer,
    const DxvkBufferSlice& cntBuffer) {
    m_state.id.argBuffer = argBuffer;
    m_state.id.cntBuffer = cntBuffer;

    m_flags.set(DxvkContextFlag::DirtyDrawBuffer);
  }


  void DxvkContext::bindIndexBuffer(
    const DxvkBufferSlice& buffer,
    VkIndexType           indexType) {
    if (!m_state.vi.indexBuffer.matchesBuffer(buffer))
      m_vbTracked.clr(MaxNumVertexBindings);

    m_state.vi.indexBuffer = buffer;
    m_state.vi.indexType = indexType;

    m_flags.set(DxvkContextFlag::GpDirtyIndexBuffer);
  }


  void DxvkContext::bindResourceBuffer(
    uint32_t              slot,
    const DxvkBufferSlice& buffer) {
    bool needsUpdate = !m_rc[slot].bufferSlice.matchesBuffer(buffer);

    if (likely(needsUpdate))
      m_rcTracked.clr(slot);
    else
      needsUpdate = m_rc[slot].bufferSlice.length() != buffer.length();

    if (likely(needsUpdate)) {
      m_flags.set(
        DxvkContextFlag::CpDirtyResources,
        DxvkContextFlag::GpDirtyResources,
        DxvkContextFlag::RpDirtyResources);
    }
    else {
      m_flags.set(
        DxvkContextFlag::CpDirtyDescriptorBinding,
        DxvkContextFlag::GpDirtyDescriptorBinding,
        DxvkContextFlag::RpDirtyDescriptorBinding);
    }

    m_rc[slot].bufferSlice = buffer;
  }


  void DxvkContext::bindResourceView(
    uint32_t              slot,
    const Rc<DxvkImageView>& imageView,
    const Rc<DxvkBufferView>& bufferView) {
    m_rc[slot].imageView = imageView;
    m_rc[slot].bufferView = bufferView;
    m_rc[slot].bufferSlice = bufferView != nullptr
      ? bufferView->slice()
      : DxvkBufferSlice();
    m_rcTracked.clr(slot);

    m_flags.set(
      DxvkContextFlag::CpDirtyResources,
      DxvkContextFlag::GpDirtyResources,
      DxvkContextFlag::RpDirtyResources);
  }


  void DxvkContext::bindResourceSampler(
    uint32_t              slot,
    const Rc<DxvkSampler>& sampler) {
    m_rc[slot].sampler = sampler;
    m_rcTracked.clr(slot);

    m_flags.set(
      DxvkContextFlag::CpDirtyResources,
      DxvkContextFlag::GpDirtyResources,
      DxvkContextFlag::RpDirtyResources);
  }


  // NV-DXVK start: adding support for AS
  void DxvkContext::bindAccelerationStructure(
    uint32_t              slot,
    const Rc<DxvkAccelStructure> accelStructure) {
    m_rc[slot].tlas = accelStructure->getAccelStructure();
    m_rcTracked.clr(slot);

    m_cmd->trackResource<DxvkAccess::Read>(accelStructure);

    m_flags.set(
      DxvkContextFlag::CpDirtyResources,
      DxvkContextFlag::GpDirtyResources,
      DxvkContextFlag::RpDirtyResources);
  }


  void DxvkContext::bindRaytracingPipelineShaders(
    const DxvkRaytracingPipelineShaders& shaders) {

    m_state.rp.shaders = shaders;

    m_flags.set(
      DxvkContextFlag::RpDirtyPipeline,
      DxvkContextFlag::RpDirtyPipelineState,
      DxvkContextFlag::RpDirtyResources);
  }
  // NV-DXVK end


  void DxvkContext::bindShader(
    VkShaderStageFlagBits stage,
    const Rc<DxvkShader>& shader) {
    Rc<DxvkShader>* shaderStage;

    switch (stage) {
    case VK_SHADER_STAGE_VERTEX_BIT:                  shaderStage = &m_state.gp.shaders.vs;  break;
    case VK_SHADER_STAGE_TESSELLATION_CONTROL_BIT:    shaderStage = &m_state.gp.shaders.tcs; break;
    case VK_SHADER_STAGE_TESSELLATION_EVALUATION_BIT: shaderStage = &m_state.gp.shaders.tes; break;
    case VK_SHADER_STAGE_GEOMETRY_BIT:                shaderStage = &m_state.gp.shaders.gs;  break;
    case VK_SHADER_STAGE_FRAGMENT_BIT:                shaderStage = &m_state.gp.shaders.fs;  break;
    case VK_SHADER_STAGE_COMPUTE_BIT:                 shaderStage = &m_state.cp.shaders.cs;  break;
    default: return;
    }

    *shaderStage = shader;

    if (stage == VK_SHADER_STAGE_COMPUTE_BIT) {
      m_flags.set(
        DxvkContextFlag::CpDirtyPipeline,
        DxvkContextFlag::CpDirtyPipelineState,
        DxvkContextFlag::CpDirtyResources);
    }
    else {
      m_flags.set(
        DxvkContextFlag::GpDirtyPipeline,
        DxvkContextFlag::GpDirtyPipelineState,
        DxvkContextFlag::GpDirtyResources);
    }
  }


  void DxvkContext::bindVertexBuffer(
    uint32_t              binding,
    const DxvkBufferSlice& buffer,
    uint32_t              stride) {
    if (!m_state.vi.vertexBuffers[binding].matchesBuffer(buffer))
      m_vbTracked.clr(binding);

    m_state.vi.vertexBuffers[binding] = buffer;
    m_flags.set(DxvkContextFlag::GpDirtyVertexBuffers);

    if (unlikely(!buffer.defined())
      && unlikely(!m_features.test(DxvkContextFeature::NullDescriptors)))
      stride = 0;

    if (unlikely(m_state.vi.vertexStrides[binding] != stride)) {
      m_state.vi.vertexStrides[binding] = stride;
      m_flags.set(DxvkContextFlag::GpDirtyPipelineState);
    }
  }


  void DxvkContext::bindXfbBuffer(
    uint32_t              binding,
    const DxvkBufferSlice& buffer,
    const DxvkBufferSlice& counter) {
    if (!m_state.xfb.buffers[binding].matches(buffer)
      || !m_state.xfb.counters[binding].matches(counter)) {
      m_state.xfb.buffers[binding] = buffer;
      m_state.xfb.counters[binding] = counter;

      m_flags.set(DxvkContextFlag::GpDirtyXfbBuffers);
    }
  }


  void DxvkContext::blitImage(
    const Rc<DxvkImage>&        dstImage,
    const VkComponentMapping&   dstMapping,
    const Rc<DxvkImage>&        srcImage,
    const VkComponentMapping&   srcMapping,
    const VkImageBlit&          region,
          VkFilter              filter) {
    this->spillRenderPass(true);
    this->prepareImage(m_execBarriers, dstImage, vk::makeSubresourceRange(region.dstSubresource));
    this->prepareImage(m_execBarriers, srcImage, vk::makeSubresourceRange(region.srcSubresource));

    auto mapping = util::resolveSrcComponentMapping(dstMapping, srcMapping);

    bool canUseFb = (srcImage->info().usage & VK_IMAGE_USAGE_SAMPLED_BIT)
      && (dstImage->info().usage & VK_IMAGE_USAGE_COLOR_ATTACHMENT_BIT)
      && ((dstImage->info().flags & VK_IMAGE_CREATE_2D_ARRAY_COMPATIBLE_BIT)
        || (dstImage->info().type != VK_IMAGE_TYPE_3D));

    bool useFb = dstImage->info().sampleCount != VK_SAMPLE_COUNT_1_BIT
      || !util::isIdentityMapping(mapping);

    if (!useFb) {
      this->blitImageHw(
        dstImage, srcImage,
        region, filter);
    }
    else if (canUseFb) {
      this->blitImageFb(
        dstImage, srcImage,
        region, mapping, filter);
    }
    else {
      Logger::err("DxvkContext: Unsupported blit operation");
    }
  }


  void DxvkContext::changeImageLayout(
    const Rc<DxvkImage>& image,
    VkImageLayout         layout) {
    if (image->info().layout != layout) {
      this->spillRenderPass(true);

      VkImageSubresourceRange subresources = image->getAvailableSubresources();

      this->prepareImage(m_execBarriers, image, subresources);

      if (m_execBarriers.isImageDirty(image, subresources, DxvkAccess::Write))
        m_execBarriers.recordCommands(m_cmd);

      m_execBarriers.accessImage(image, subresources,
        image->info().layout,
        image->info().stages, 0,
        layout,
        image->info().stages,
        image->info().access);

      image->setLayout(layout);

      m_cmd->trackResource<DxvkAccess::Write>(image);
    }
  }


  void DxvkContext::clearBuffer(
    const Rc<DxvkBuffer>&       buffer,
          VkDeviceSize          offset,
          VkDeviceSize          length,
          uint32_t              value) {
    this->spillRenderPass(true);
    
    length = align(length, sizeof(uint32_t));
    auto slice = buffer->getSliceHandle(offset, length);

    if (m_execBarriers.isBufferDirty(slice, DxvkAccess::Write))
      m_execBarriers.recordCommands(m_cmd);

    m_cmd->cmdFillBuffer(
      slice.handle,
      slice.offset,
      slice.length,
      value);

    m_execBarriers.accessBuffer(slice,
      VK_PIPELINE_STAGE_TRANSFER_BIT,
      VK_ACCESS_TRANSFER_WRITE_BIT,
      buffer->info().stages,
      buffer->info().access);

    m_cmd->trackResource<DxvkAccess::Write>(buffer);
  }


  void DxvkContext::clearBufferView(
    const Rc<DxvkBufferView>&   bufferView,
          VkDeviceSize          offset,
          VkDeviceSize          length,
          VkClearColorValue     value) {
    this->spillRenderPass(true);
    this->unbindComputePipeline();

    // The view range might have been invalidated, so
    // we need to make sure the handle is up to date
    bufferView->updateView();

    auto bufferSlice = bufferView->getSliceHandle();

    if (m_execBarriers.isBufferDirty(bufferSlice, DxvkAccess::Write))
      m_execBarriers.recordCommands(m_cmd);

    // Query pipeline objects to use for this clear operation
    DxvkMetaClearPipeline pipeInfo = m_common->metaClear().getClearBufferPipeline(
      imageFormatInfo(bufferView->info().format)->flags);

    // Create a descriptor set pointing to the view
    VkBufferView viewObject = bufferView->handle();

    // NV-DXVK start: use EXT_debug_utils
    VkDescriptorSet descriptorSet = allocateDescriptorSet(pipeInfo.dsetLayout, "DxvkContext::clearBufferView");
    // NV-DXVK end

    VkWriteDescriptorSet descriptorWrite;
    descriptorWrite.sType = VK_STRUCTURE_TYPE_WRITE_DESCRIPTOR_SET;
    descriptorWrite.pNext = nullptr;
    descriptorWrite.dstSet = descriptorSet;
    descriptorWrite.dstBinding = 0;
    descriptorWrite.dstArrayElement = 0;
    descriptorWrite.descriptorCount = 1;
    descriptorWrite.descriptorType = VK_DESCRIPTOR_TYPE_STORAGE_TEXEL_BUFFER;
    descriptorWrite.pImageInfo = nullptr;
    descriptorWrite.pBufferInfo = nullptr;
    descriptorWrite.pTexelBufferView = &viewObject;
    m_cmd->updateDescriptorSets(1, &descriptorWrite);

    // Prepare shader arguments
    DxvkMetaClearArgs pushArgs = { };
    pushArgs.clearValue = value;
    pushArgs.offset = VkOffset3D{ int32_t(offset), 0, 0 };
    pushArgs.extent = VkExtent3D{ uint32_t(length), 1, 1 };

    VkExtent3D workgroups = util::computeBlockCount(
      pushArgs.extent, pipeInfo.workgroupSize);

    m_cmd->cmdBindPipeline(
      VK_PIPELINE_BIND_POINT_COMPUTE,
      pipeInfo.pipeline);
    m_cmd->cmdBindDescriptorSet(
      VK_PIPELINE_BIND_POINT_COMPUTE,
      pipeInfo.pipeLayout, descriptorSet,
      0, nullptr);
    m_cmd->cmdPushConstants(
      pipeInfo.pipeLayout,
      VK_SHADER_STAGE_COMPUTE_BIT,
      0, sizeof(pushArgs), &pushArgs);
    m_cmd->cmdDispatch(
      workgroups.width,
      workgroups.height,
      workgroups.depth);

    m_execBarriers.accessBuffer(bufferSlice,
      VK_PIPELINE_STAGE_COMPUTE_SHADER_BIT,
      VK_ACCESS_SHADER_WRITE_BIT,
      bufferView->bufferInfo().stages,
      bufferView->bufferInfo().access);

    m_cmd->trackResource<DxvkAccess::None>(bufferView);
    m_cmd->trackResource<DxvkAccess::Write>(bufferView->buffer());
  }


  void DxvkContext::clearColorImage(
    const Rc<DxvkImage>&            image,
    const VkClearColorValue&        value,
    const VkImageSubresourceRange&  subresources) {
    this->spillRenderPass(false);

    VkImageLayout imageLayoutClear = image->pickLayout(VK_IMAGE_LAYOUT_TRANSFER_DST_OPTIMAL);

    this->initializeImage(image, subresources,
      imageLayoutClear,
      VK_PIPELINE_STAGE_TRANSFER_BIT,
      VK_ACCESS_TRANSFER_WRITE_BIT);

    m_execAcquires.recordCommands(m_cmd);

    m_cmd->cmdClearColorImage(image->handle(),
      imageLayoutClear, &value, 1, &subresources);

    m_execBarriers.accessImage(image, subresources,
      imageLayoutClear,
      VK_PIPELINE_STAGE_TRANSFER_BIT,
      VK_ACCESS_TRANSFER_WRITE_BIT,
      image->info().layout,
      image->info().stages,
      image->info().access);

    m_cmd->trackResource<DxvkAccess::Write>(image);
  }


  void DxvkContext::clearDepthStencilImage(
    const Rc<DxvkImage>& image,
    const VkClearDepthStencilValue& value,
    const VkImageSubresourceRange&  subresources) {
    this->spillRenderPass(false);
    
    m_execBarriers.recordCommands(m_cmd);

    VkImageLayout imageLayoutClear = image->pickLayout(VK_IMAGE_LAYOUT_TRANSFER_DST_OPTIMAL);

    this->initializeImage(image, subresources,
      imageLayoutClear,
      VK_PIPELINE_STAGE_TRANSFER_BIT,
      VK_ACCESS_TRANSFER_WRITE_BIT);

    m_execAcquires.recordCommands(m_cmd);

    m_cmd->cmdClearDepthStencilImage(image->handle(),
      imageLayoutClear, &value, 1, &subresources);

    m_execBarriers.accessImage(
      image, subresources,
      imageLayoutClear,
      VK_PIPELINE_STAGE_TRANSFER_BIT,
      VK_ACCESS_TRANSFER_WRITE_BIT,
      image->info().layout,
      image->info().stages,
      image->info().access);

    m_cmd->trackResource<DxvkAccess::Write>(image);
  }


  void DxvkContext::clearCompressedColorImage(
    const Rc<DxvkImage>&            image,
    const VkImageSubresourceRange&  subresources) {
    this->spillRenderPass(false);

    VkImageLayout layout = image->pickLayout(VK_IMAGE_LAYOUT_TRANSFER_DST_OPTIMAL);

    this->initializeImage(image, subresources, layout,
      VK_PIPELINE_STAGE_TRANSFER_BIT,
      VK_ACCESS_TRANSFER_WRITE_BIT);

    m_execAcquires.recordCommands(m_cmd);

    auto formatInfo = image->formatInfo();

    for (auto aspects = formatInfo->aspectMask; aspects; ) {
      auto aspect = vk::getNextAspect(aspects);
      auto extent = image->mipLevelExtent(subresources.baseMipLevel);
      auto elementSize = formatInfo->elementSize;

      if (formatInfo->flags.test(DxvkFormatFlag::MultiPlane)) {
        auto plane = &formatInfo->planes[vk::getPlaneIndex(aspect)];
        extent.width  /= plane->blockSize.width;
        extent.height /= plane->blockSize.height;
        elementSize = plane->elementSize;
      }

      // Allocate enough staging buffer memory to fit one
      // single subresource, then dispatch multiple copies
      VkExtent3D blockCount = util::computeBlockCount(extent, formatInfo->blockSize);
      VkDeviceSize dataSize = util::flattenImageExtent(blockCount) * elementSize;
      
      auto zeroBuffer = createZeroBuffer(dataSize);
      auto zeroHandle = zeroBuffer->getSliceHandle();

      for (uint32_t level = 0; level < subresources.levelCount; level++) {
        VkOffset3D offset = VkOffset3D { 0, 0, 0 };
        VkExtent3D extent = image->mipLevelExtent(subresources.baseMipLevel + level);

        if (formatInfo->flags.test(DxvkFormatFlag::MultiPlane)) {
          auto plane = &formatInfo->planes[vk::getPlaneIndex(aspect)];
          extent.width  /= plane->blockSize.width;
          extent.height /= plane->blockSize.height;
        }

        for (uint32_t layer = 0; layer < subresources.layerCount; layer++) {
          VkBufferImageCopy region;
          region.bufferOffset       = zeroHandle.offset;
          region.bufferRowLength    = 0;
          region.bufferImageHeight  = 0;
          region.imageSubresource   = vk::makeSubresourceLayers(
            vk::pickSubresource(subresources, level, layer));
          region.imageSubresource.aspectMask = aspect;
          region.imageOffset        = offset;
          region.imageExtent        = extent;

          m_cmd->cmdCopyBufferToImage(DxvkCmdBuffer::ExecBuffer,
            zeroHandle.handle, image->handle(), layout, 1, &region);
        }
      }

      m_cmd->trackResource<DxvkAccess::Read>(zeroBuffer);
    }

    m_execBarriers.accessImage(
      image, subresources, layout,
      VK_PIPELINE_STAGE_TRANSFER_BIT,
      VK_ACCESS_TRANSFER_WRITE_BIT,
      image->info().layout,
      image->info().stages,
      image->info().access);

    m_cmd->trackResource<DxvkAccess::Write>(image);
  }


  void DxvkContext::clearRenderTarget(
    const Rc<DxvkImageView>& imageView,
    VkImageAspectFlags    clearAspects,
    VkClearValue          clearValue) {
    // Make sure the color components are ordered correctly
    if (clearAspects & VK_IMAGE_ASPECT_COLOR_BIT) {
      clearValue.color = util::swizzleClearColor(clearValue.color,
        util::invertComponentMapping(imageView->info().swizzle));
    }

    // Check whether the render target view is an attachment
    // of the current framebuffer and is included entirely.
    // If not, we need to create a temporary framebuffer.
    int32_t attachmentIndex = -1;
    
    if (m_state.om.framebufferInfo.isFullSize(imageView))
      attachmentIndex = m_state.om.framebufferInfo.findAttachment(imageView);

    if (attachmentIndex < 0) {
      // Suspend works here because we'll end up with one of these scenarios:
      // 1) The render pass gets ended for good, in which case we emit barriers
      // 2) The clear gets folded into render pass ops, so the layout is correct
      // 3) The clear gets executed separately, in which case updateFramebuffer
      //    will indirectly emit barriers for the given render target.
      // If there is overlap, we need to explicitly transition affected attachments.
      this->spillRenderPass(true);
      this->prepareImage(m_execBarriers, imageView->image(), imageView->subresources(), false);
    } else if (!m_state.om.framebufferInfo.isWritable(attachmentIndex, clearAspects)) {
      // We cannot inline clears if the clear aspects are not writable
      this->spillRenderPass(true);
    }

    if (m_flags.test(DxvkContextFlag::GpRenderPassBound)) {
      uint32_t colorIndex = std::max(0, m_state.om.framebufferInfo.getColorAttachmentIndex(attachmentIndex));

      VkClearAttachment clearInfo;
      clearInfo.aspectMask      = clearAspects;
      clearInfo.colorAttachment = colorIndex;
      clearInfo.clearValue      = clearValue;

      VkClearRect clearRect;
      clearRect.rect.offset.x       = 0;
      clearRect.rect.offset.y       = 0;
      clearRect.rect.extent.width   = imageView->mipLevelExtent(0).width;
      clearRect.rect.extent.height  = imageView->mipLevelExtent(0).height;
      clearRect.baseArrayLayer      = 0;
      clearRect.layerCount          = imageView->info().numLayers;

      m_cmd->cmdClearAttachments(1, &clearInfo, 1, &clearRect);
    } else
      this->deferClear(imageView, clearAspects, clearValue);
  }


  void DxvkContext::clearImageView(
    const Rc<DxvkImageView>& imageView,
    VkOffset3D            offset,
    VkExtent3D            extent,
    VkImageAspectFlags    aspect,
    VkClearValue          value) {
    const VkImageUsageFlags viewUsage = imageView->info().usage;

    if (aspect & VK_IMAGE_ASPECT_COLOR_BIT) {
      value.color = util::swizzleClearColor(value.color,
        util::invertComponentMapping(imageView->info().swizzle));
    }

    if (viewUsage & (VK_IMAGE_USAGE_COLOR_ATTACHMENT_BIT | VK_IMAGE_USAGE_DEPTH_STENCIL_ATTACHMENT_BIT))
      this->clearImageViewFb(imageView, offset, extent, aspect, value);
    else if (viewUsage & VK_IMAGE_USAGE_STORAGE_BIT)
      this->clearImageViewCs(imageView, offset, extent, value);
  }


  void DxvkContext::copyBuffer(
    const Rc<DxvkBuffer>& dstBuffer,
    VkDeviceSize          dstOffset,
    const Rc<DxvkBuffer>& srcBuffer,
    VkDeviceSize          srcOffset,
    VkDeviceSize          numBytes) {
    if (numBytes == 0)
      return;
    
    this->spillRenderPass(true);
    
    auto dstSlice = dstBuffer->getSliceHandle(dstOffset, numBytes);
    auto srcSlice = srcBuffer->getSliceHandle(srcOffset, numBytes);

    if (m_execBarriers.isBufferDirty(srcSlice, DxvkAccess::Read)
      || m_execBarriers.isBufferDirty(dstSlice, DxvkAccess::Write))
      m_execBarriers.recordCommands(m_cmd);

    VkBufferCopy bufferRegion;
    bufferRegion.srcOffset = srcSlice.offset;
    bufferRegion.dstOffset = dstSlice.offset;
    bufferRegion.size = dstSlice.length;

    m_cmd->cmdCopyBuffer(DxvkCmdBuffer::ExecBuffer,
      srcSlice.handle, dstSlice.handle, 1, &bufferRegion);

    m_execBarriers.accessBuffer(srcSlice,
      VK_PIPELINE_STAGE_TRANSFER_BIT,
      VK_ACCESS_TRANSFER_READ_BIT,
      srcBuffer->info().stages,
      srcBuffer->info().access);

    m_execBarriers.accessBuffer(dstSlice,
      VK_PIPELINE_STAGE_TRANSFER_BIT,
      VK_ACCESS_TRANSFER_WRITE_BIT,
      dstBuffer->info().stages,
      dstBuffer->info().access);

    m_cmd->trackResource<DxvkAccess::Write>(dstBuffer);
    m_cmd->trackResource<DxvkAccess::Read>(srcBuffer);

    // NV-DXVK start: early submit heuristics for memcpy work
    recordGPUMemCopy(numBytes);
    // NV-DXVK end
  }


  void DxvkContext::copyBufferRegion(
    const Rc<DxvkBuffer>& dstBuffer,
    VkDeviceSize          dstOffset,
    VkDeviceSize          srcOffset,
    VkDeviceSize          numBytes) {
    VkDeviceSize loOvl = std::max(dstOffset, srcOffset);
    VkDeviceSize hiOvl = std::min(dstOffset, srcOffset) + numBytes;

    if (hiOvl > loOvl) {
      DxvkBufferCreateInfo bufInfo;
      bufInfo.size = numBytes;
      bufInfo.usage = VK_BUFFER_USAGE_TRANSFER_DST_BIT
        | VK_BUFFER_USAGE_TRANSFER_SRC_BIT;
      bufInfo.stages = VK_PIPELINE_STAGE_TRANSFER_BIT;
      bufInfo.access = VK_ACCESS_TRANSFER_WRITE_BIT
        | VK_ACCESS_TRANSFER_READ_BIT;

      auto tmpBuffer = m_device->createBuffer(
        bufInfo, VK_MEMORY_PROPERTY_DEVICE_LOCAL_BIT, DxvkMemoryStats::Category::AppBuffer);

      VkDeviceSize tmpOffset = 0;

      this->copyBuffer(tmpBuffer, tmpOffset, dstBuffer, srcOffset, numBytes);
      this->copyBuffer(dstBuffer, dstOffset, tmpBuffer, tmpOffset, numBytes);
    }
    else {
      this->copyBuffer(dstBuffer, dstOffset, dstBuffer, srcOffset, numBytes);
    }

    // NV-DXVK start: early submit heuristics for memcpy work    
    recordGPUMemCopy(numBytes);
    // NV-DXVK end
  }


  void DxvkContext::copyBufferToImage(
    const Rc<DxvkImage>&        dstImage,
          VkImageSubresourceLayers dstSubresource,
          VkOffset3D            dstOffset,
          VkExtent3D            dstExtent,
    const Rc<DxvkBuffer>&       srcBuffer,
          VkDeviceSize          srcOffset,
          VkDeviceSize          rowAlignment,
          VkDeviceSize          sliceAlignment) {
    this->spillRenderPass(true);
    this->prepareImage(m_execBarriers, dstImage, vk::makeSubresourceRange(dstSubresource));

    auto srcSlice = srcBuffer->getSliceHandle(srcOffset, 0);

    // We may copy to only one aspect at a time, but pipeline
    // barriers need to have all available aspect bits set
    auto dstFormatInfo = dstImage->formatInfo();

    auto dstSubresourceRange = vk::makeSubresourceRange(dstSubresource);
    dstSubresourceRange.aspectMask = dstFormatInfo->aspectMask;

    if (m_execBarriers.isImageDirty(dstImage, dstSubresourceRange, DxvkAccess::Write)
      || m_execBarriers.isBufferDirty(srcSlice, DxvkAccess::Read))
      m_execBarriers.recordCommands(m_cmd);

    // Initialize the image if the entire subresource is covered
    VkImageLayout dstImageLayoutInitial = dstImage->info().layout;
    VkImageLayout dstImageLayoutTransfer = dstImage->pickLayout(VK_IMAGE_LAYOUT_TRANSFER_DST_OPTIMAL);

    if (dstImage->isFullSubresource(dstSubresource, dstExtent))
      dstImageLayoutInitial = VK_IMAGE_LAYOUT_UNDEFINED;

    if (dstImageLayoutTransfer != dstImageLayoutInitial) {
      m_execAcquires.accessImage(
        dstImage, dstSubresourceRange,
        dstImageLayoutInitial,
        VK_PIPELINE_STAGE_TRANSFER_BIT, 0,
        dstImageLayoutTransfer,
        VK_PIPELINE_STAGE_TRANSFER_BIT,
        VK_ACCESS_TRANSFER_WRITE_BIT);
    }

    m_execAcquires.recordCommands(m_cmd);

    this->copyImageBufferData<true>(DxvkCmdBuffer::ExecBuffer, dstImage, dstSubresource,
      dstOffset, dstExtent, dstImageLayoutTransfer, srcSlice, rowAlignment, sliceAlignment);

    m_execBarriers.accessImage(
      dstImage, dstSubresourceRange,
      dstImageLayoutTransfer,
      VK_PIPELINE_STAGE_TRANSFER_BIT,
      VK_ACCESS_TRANSFER_WRITE_BIT,
      dstImage->info().layout,
      dstImage->info().stages,
      dstImage->info().access);

    m_execBarriers.accessBuffer(srcSlice,
      VK_PIPELINE_STAGE_TRANSFER_BIT,
      VK_ACCESS_TRANSFER_READ_BIT,
      srcBuffer->info().stages,
      srcBuffer->info().access);

    m_cmd->trackResource<DxvkAccess::Write>(dstImage);
    m_cmd->trackResource<DxvkAccess::Read>(srcBuffer);

    // NV-DXVK start: early submit heuristics for memcpy work
    recordGPUMemCopy(dstExtent.width * dstExtent.height);
    // NV-DXVK end
  }


  void DxvkContext::copyImage(
    const Rc<DxvkImage>&        dstImage,
          VkImageSubresourceLayers dstSubresource,
          VkOffset3D            dstOffset,
    const Rc<DxvkImage>&        srcImage,
          VkImageSubresourceLayers srcSubresource,
          VkOffset3D            srcOffset,
          VkExtent3D            extent) {
    this->spillRenderPass(true);

    if (this->copyImageClear(dstImage, dstSubresource, dstOffset, extent, srcImage, srcSubresource))
      return;

    this->prepareImage(m_execBarriers, dstImage, vk::makeSubresourceRange(dstSubresource));
    this->prepareImage(m_execBarriers, srcImage, vk::makeSubresourceRange(srcSubresource));

    bool useFb = dstSubresource.aspectMask != srcSubresource.aspectMask;

    if (m_device->perfHints().preferFbDepthStencilCopy) {
      useFb |= (dstSubresource.aspectMask == (VK_IMAGE_ASPECT_DEPTH_BIT | VK_IMAGE_ASPECT_STENCIL_BIT))
        && (dstImage->info().usage & VK_IMAGE_USAGE_DEPTH_STENCIL_ATTACHMENT_BIT)
        && (srcImage->info().usage & VK_IMAGE_USAGE_SAMPLED_BIT);
    }

    if (!useFb) {
      this->copyImageHw(
        dstImage, dstSubresource, dstOffset,
        srcImage, srcSubresource, srcOffset,
        extent);
    }
    else {
      this->copyImageFb(
        dstImage, dstSubresource, dstOffset,
        srcImage, srcSubresource, srcOffset,
        extent);
    }

    // NV-DXVK start: early submit heuristics for memcpy work
    recordGPUMemCopy(dstImage->formatInfo()->elementSize * util::flattenImageExtent(extent));
    // NV-DXVK end
  }


  void DxvkContext::copyImageRegion(
    const Rc<DxvkImage>& dstImage,
    VkImageSubresourceLayers dstSubresource,
    VkOffset3D            dstOffset,
    VkOffset3D            srcOffset,
    VkExtent3D            extent) {
    VkOffset3D loOvl = {
      std::max(dstOffset.x, srcOffset.x),
      std::max(dstOffset.y, srcOffset.y),
      std::max(dstOffset.z, srcOffset.z) };

    VkOffset3D hiOvl = {
      std::min(dstOffset.x, srcOffset.x) + int32_t(extent.width),
      std::min(dstOffset.y, srcOffset.y) + int32_t(extent.height),
      std::min(dstOffset.z, srcOffset.z) + int32_t(extent.depth) };

    bool overlap = hiOvl.x > loOvl.x
      && hiOvl.y > loOvl.y
      && hiOvl.z > loOvl.z;

    if (overlap) {
      DxvkImageCreateInfo imgInfo;
      imgInfo.type = dstImage->info().type;
      imgInfo.format = dstImage->info().format;
      imgInfo.flags = 0;
      imgInfo.sampleCount = dstImage->info().sampleCount;
      imgInfo.extent = extent;
      imgInfo.numLayers = dstSubresource.layerCount;
      imgInfo.mipLevels = 1;
      imgInfo.usage = VK_IMAGE_USAGE_TRANSFER_DST_BIT
        | VK_IMAGE_USAGE_TRANSFER_SRC_BIT;
      imgInfo.stages = VK_PIPELINE_STAGE_TRANSFER_BIT;
      imgInfo.access = VK_ACCESS_TRANSFER_WRITE_BIT
        | VK_ACCESS_TRANSFER_READ_BIT;
      imgInfo.tiling = dstImage->info().tiling;
      imgInfo.layout = VK_IMAGE_LAYOUT_GENERAL;

      // NV-DXVK start: add debug names to VkImage objects
      auto tmpImage = m_device->createImage(
        imgInfo, VK_MEMORY_PROPERTY_DEVICE_LOCAL_BIT, DxvkMemoryStats::Category::AppTexture, "copyImageRegion tmp");
      // NV-DXVK end

      VkImageSubresourceLayers tmpSubresource;
      tmpSubresource.aspectMask = dstSubresource.aspectMask;
      tmpSubresource.mipLevel = 0;
      tmpSubresource.baseArrayLayer = 0;
      tmpSubresource.layerCount = dstSubresource.layerCount;

      VkOffset3D tmpOffset = { 0, 0, 0 };

      this->copyImage(
        tmpImage, tmpSubresource, tmpOffset,
        dstImage, dstSubresource, srcOffset,
        extent);

      this->copyImage(
        dstImage, dstSubresource, dstOffset,
        tmpImage, tmpSubresource, tmpOffset,
        extent);
    }
    else {
      this->copyImage(
        dstImage, dstSubresource, dstOffset,
        dstImage, dstSubresource, srcOffset,
        extent);
    }

    // NV-DXVK start: early submit heuristics for memcpy work
    recordGPUMemCopy(dstImage->formatInfo()->elementSize * util::flattenImageExtent(extent));
    // NV-DXVK end
  }


  void DxvkContext::copyImageToBuffer(
    const Rc<DxvkBuffer>&       dstBuffer,
          VkDeviceSize          dstOffset,
          VkDeviceSize          rowAlignment,
          VkDeviceSize          sliceAlignment,
    const Rc<DxvkImage>&        srcImage,
          VkImageSubresourceLayers srcSubresource,
          VkOffset3D            srcOffset,
          VkExtent3D            srcExtent) {
    this->spillRenderPass(true);
    this->prepareImage(m_execBarriers, srcImage, vk::makeSubresourceRange(srcSubresource));

    auto dstSlice = dstBuffer->getSliceHandle(dstOffset, 0);

    // We may copy to only one aspect of a depth-stencil image,
    // but pipeline barriers need to have all aspect bits set
    auto srcFormatInfo = srcImage->formatInfo();

    auto srcSubresourceRange = vk::makeSubresourceRange(srcSubresource);
    srcSubresourceRange.aspectMask = srcFormatInfo->aspectMask;

    if (m_execBarriers.isImageDirty(srcImage, srcSubresourceRange, DxvkAccess::Write)
      || m_execBarriers.isBufferDirty(dstSlice, DxvkAccess::Write))
      m_execBarriers.recordCommands(m_cmd);

    // Select a suitable image layout for the transfer op
    VkImageLayout srcImageLayoutTransfer = srcImage->pickLayout(VK_IMAGE_LAYOUT_TRANSFER_SRC_OPTIMAL);

    m_execAcquires.accessImage(
      srcImage, srcSubresourceRange,
      srcImage->info().layout,
      VK_PIPELINE_STAGE_TRANSFER_BIT, 0,
      srcImageLayoutTransfer,
      VK_PIPELINE_STAGE_TRANSFER_BIT,
      VK_ACCESS_TRANSFER_READ_BIT);

    m_execAcquires.recordCommands(m_cmd);
    
    this->copyImageBufferData<false>(DxvkCmdBuffer::ExecBuffer, srcImage, srcSubresource,
      srcOffset, srcExtent, srcImageLayoutTransfer, dstSlice, rowAlignment, sliceAlignment);
    
    m_execBarriers.accessImage(
      srcImage, srcSubresourceRange,
      srcImageLayoutTransfer,
      VK_PIPELINE_STAGE_TRANSFER_BIT,
      VK_ACCESS_TRANSFER_READ_BIT,
      srcImage->info().layout,
      srcImage->info().stages,
      srcImage->info().access);

    m_execBarriers.accessBuffer(dstSlice,
      VK_PIPELINE_STAGE_TRANSFER_BIT,
      VK_ACCESS_TRANSFER_WRITE_BIT,
      dstBuffer->info().stages,
      dstBuffer->info().access);

    m_cmd->trackResource<DxvkAccess::Write>(dstBuffer);
    m_cmd->trackResource<DxvkAccess::Read>(srcImage);

    // NV-DXVK start: early submit heuristics for memcpy work
    recordGPUMemCopy(srcImage->formatInfo()->elementSize * util::flattenImageExtent(srcExtent));
    // NV-DXVK end
  }


  void DxvkContext::copyDepthStencilImageToPackedBuffer(
    const Rc<DxvkBuffer>&       dstBuffer,
          VkDeviceSize          dstBufferOffset,
          VkOffset2D            dstOffset,
          VkExtent2D            dstExtent,
    const Rc<DxvkImage>&        srcImage,
          VkImageSubresourceLayers srcSubresource,
          VkOffset2D            srcOffset,
          VkExtent2D            srcExtent,
          VkFormat              format) {
    this->spillRenderPass(true);
    this->prepareImage(m_execBarriers, srcImage, vk::makeSubresourceRange(srcSubresource));

    this->unbindComputePipeline();

    // Retrieve compute pipeline for the given format
    auto pipeInfo = m_common->metaPack().getPackPipeline(format);

    if (!pipeInfo.pipeHandle)
      return;

    // Create one depth view and one stencil view
    DxvkImageViewCreateInfo dViewInfo;
    dViewInfo.type = VK_IMAGE_VIEW_TYPE_2D_ARRAY;
    dViewInfo.format = srcImage->info().format;
    dViewInfo.usage = VK_IMAGE_USAGE_SAMPLED_BIT;
    dViewInfo.aspect = VK_IMAGE_ASPECT_DEPTH_BIT;
    dViewInfo.minLevel = srcSubresource.mipLevel;
    dViewInfo.numLevels = 1;
    dViewInfo.minLayer = srcSubresource.baseArrayLayer;
    dViewInfo.numLayers = srcSubresource.layerCount;

    DxvkImageViewCreateInfo sViewInfo = dViewInfo;
    sViewInfo.aspect = VK_IMAGE_ASPECT_STENCIL_BIT;

    Rc<DxvkImageView> dView = m_device->createImageView(srcImage, dViewInfo);
    Rc<DxvkImageView> sView = m_device->createImageView(srcImage, sViewInfo);

    // Create a descriptor set for the pack operation
    VkImageLayout layout = srcImage->pickLayout(VK_IMAGE_LAYOUT_DEPTH_STENCIL_READ_ONLY_OPTIMAL);

    DxvkMetaPackDescriptors descriptors;
    descriptors.dstBuffer  = dstBuffer->getDescriptor(dstBufferOffset, VK_WHOLE_SIZE).buffer;
    descriptors.srcDepth   = dView->getDescriptor(VK_IMAGE_VIEW_TYPE_2D_ARRAY, layout).image;
    descriptors.srcStencil = sView->getDescriptor(VK_IMAGE_VIEW_TYPE_2D_ARRAY, layout).image;

    // NV-DXVK start: use EXT_debug_utils
    VkDescriptorSet dset = allocateDescriptorSet(pipeInfo.dsetLayout, "DxvkContext::copyDepthStencilImageToPackedBuffer");
    // NV-DXVK end
    m_cmd->updateDescriptorSetWithTemplate(dset, pipeInfo.dsetTemplate, &descriptors);

    // Since this is a meta operation, the image may be
    // in a different layout and we have to transition it
    auto subresourceRange = vk::makeSubresourceRange(srcSubresource);

    if (m_execBarriers.isImageDirty(srcImage, subresourceRange, DxvkAccess::Write))
      m_execBarriers.recordCommands(m_cmd);

    if (srcImage->info().layout != layout) {
      m_execAcquires.accessImage(
        srcImage, subresourceRange,
        srcImage->info().layout,
        VK_PIPELINE_STAGE_COMPUTE_SHADER_BIT, 0,
        layout,
        VK_PIPELINE_STAGE_COMPUTE_SHADER_BIT,
        VK_ACCESS_SHADER_READ_BIT);

      m_execAcquires.recordCommands(m_cmd);
    }

    // Execute the actual pack operation
    DxvkMetaPackArgs args;
    args.srcOffset = srcOffset;
    args.srcExtent = srcExtent;
    args.dstOffset = dstOffset;
    args.dstExtent = dstExtent;

    m_cmd->cmdBindPipeline(
      VK_PIPELINE_BIND_POINT_COMPUTE,
      pipeInfo.pipeHandle);

    m_cmd->cmdBindDescriptorSet(
      VK_PIPELINE_BIND_POINT_COMPUTE,
      pipeInfo.pipeLayout, dset,
      0, nullptr);

    m_cmd->cmdPushConstants(
      pipeInfo.pipeLayout,
      VK_SHADER_STAGE_COMPUTE_BIT,
      0, sizeof(args), &args);

    m_cmd->cmdDispatch(
      (srcExtent.width + 7) / 8,
      (srcExtent.height + 7) / 8,
      srcSubresource.layerCount);

    m_execBarriers.accessImage(
      srcImage, subresourceRange, layout,
      VK_PIPELINE_STAGE_COMPUTE_SHADER_BIT,
      VK_ACCESS_SHADER_READ_BIT,
      srcImage->info().layout,
      srcImage->info().stages,
      srcImage->info().access);

    m_execBarriers.accessBuffer(
      dstBuffer->getSliceHandle(),
      VK_PIPELINE_STAGE_COMPUTE_SHADER_BIT,
      VK_ACCESS_SHADER_WRITE_BIT,
      dstBuffer->info().stages,
      dstBuffer->info().access);

    m_cmd->trackResource<DxvkAccess::None>(dView);
    m_cmd->trackResource<DxvkAccess::None>(sView);

    m_cmd->trackResource<DxvkAccess::Write>(dstBuffer);
    m_cmd->trackResource<DxvkAccess::Read>(srcImage);
  }
  
  
  void DxvkContext::copyPackedBufferImage(
    const Rc<DxvkBuffer>&       dstBuffer,
          VkDeviceSize          dstBufferOffset,
          VkOffset3D            dstOffset,
          VkExtent3D            dstSize,
    const Rc<DxvkBuffer>&       srcBuffer,
          VkDeviceSize          srcBufferOffset,
          VkOffset3D            srcOffset,
          VkExtent3D            srcSize,
          VkExtent3D            extent,
          VkDeviceSize          elementSize) {
    this->spillRenderPass(true);
    this->unbindComputePipeline();

    auto dstBufferSlice = dstBuffer->getSliceHandle(dstBufferOffset, elementSize * util::flattenImageExtent(dstSize));
    auto srcBufferSlice = srcBuffer->getSliceHandle(srcBufferOffset, elementSize * util::flattenImageExtent(srcSize));

    if (m_execBarriers.isBufferDirty(dstBufferSlice, DxvkAccess::Write)
     || m_execBarriers.isBufferDirty(srcBufferSlice, DxvkAccess::Read))
      m_execBarriers.recordCommands(m_cmd);

    // We'll use texel buffer views with an appropriately
    // sized integer format to perform the copy
    VkFormat format = VK_FORMAT_UNDEFINED;

    switch (elementSize) {
      case  1: format = VK_FORMAT_R8_UINT; break;
      case  2: format = VK_FORMAT_R16_UINT; break;
      case  4: format = VK_FORMAT_R32_UINT; break;
      case  8: format = VK_FORMAT_R32G32_UINT; break;
      case 12: format = VK_FORMAT_R32G32B32_UINT; break;
      case 16: format = VK_FORMAT_R32G32B32A32_UINT; break;
    }

    if (!format) {
      Logger::err(str::format("DxvkContext: copyPackedBufferImage: Unsupported element size ", elementSize));
      return;
    }

    DxvkBufferViewCreateInfo viewInfo;
    viewInfo.format = format;
    viewInfo.rangeOffset = dstBufferOffset;
    viewInfo.rangeLength = dstBufferSlice.length;
    Rc<DxvkBufferView> dstView = m_device->createBufferView(dstBuffer, viewInfo);

    viewInfo.rangeOffset = srcBufferOffset;
    viewInfo.rangeLength = srcBufferSlice.length;
    Rc<DxvkBufferView> srcView;

    if (srcBuffer == dstBuffer
     && srcBufferSlice.offset < dstBufferSlice.offset + dstBufferSlice.length
     && srcBufferSlice.offset + srcBufferSlice.length > dstBufferSlice.offset) {
      // Create temporary copy in case of overlapping regions
      DxvkBufferCreateInfo bufferInfo;
      bufferInfo.size   = srcBufferSlice.length;
      bufferInfo.usage  = VK_BUFFER_USAGE_TRANSFER_DST_BIT
                        | VK_BUFFER_USAGE_UNIFORM_TEXEL_BUFFER_BIT;
      bufferInfo.stages = VK_PIPELINE_STAGE_TRANSFER_BIT
                        | VK_PIPELINE_STAGE_COMPUTE_SHADER_BIT;
      bufferInfo.access = VK_ACCESS_TRANSFER_WRITE_BIT
                        | VK_ACCESS_SHADER_READ_BIT;
      Rc<DxvkBuffer> tmpBuffer = m_device->createBuffer(
        bufferInfo, VK_MEMORY_PROPERTY_DEVICE_LOCAL_BIT, DxvkMemoryStats::Category::AppBuffer);

      auto tmpBufferSlice = tmpBuffer->getSliceHandle();

      VkBufferCopy copyRegion;
      copyRegion.srcOffset = srcBufferSlice.offset;
      copyRegion.dstOffset = tmpBufferSlice.offset;
      copyRegion.size = tmpBufferSlice.length;

      m_cmd->cmdCopyBuffer(DxvkCmdBuffer::ExecBuffer,
        srcBufferSlice.handle, tmpBufferSlice.handle,
        1, &copyRegion);

      emitMemoryBarrier(0,
        VK_PIPELINE_STAGE_TRANSFER_BIT,
        VK_ACCESS_TRANSFER_WRITE_BIT,
        VK_PIPELINE_STAGE_COMPUTE_SHADER_BIT,
        VK_ACCESS_SHADER_READ_BIT);

      viewInfo.rangeOffset = 0;
      srcView = m_device->createBufferView(tmpBuffer, viewInfo);

      m_cmd->trackResource<DxvkAccess::Write>(tmpBuffer);
    } else {
      srcView = m_device->createBufferView(srcBuffer, viewInfo);
    }

    auto pipeInfo = m_common->metaCopy().getCopyBufferImagePipeline();
    VkDescriptorSet descriptorSet = allocateDescriptorSet(pipeInfo.dsetLayout);

    std::array<VkWriteDescriptorSet, 2> descriptorWrites;

    std::array<std::pair<VkDescriptorType, VkBufferView>, 2> descriptorInfos = {{
      { VK_DESCRIPTOR_TYPE_STORAGE_TEXEL_BUFFER, dstView->handle() },
      { VK_DESCRIPTOR_TYPE_UNIFORM_TEXEL_BUFFER, srcView->handle() },
    }};

    for (uint32_t i = 0; i < descriptorWrites.size(); i++) {
      auto write = &descriptorWrites[i];
      auto info = &descriptorInfos[i];

      write->sType = VK_STRUCTURE_TYPE_WRITE_DESCRIPTOR_SET;
      write->pNext = nullptr;
      write->dstSet = descriptorSet;
      write->dstBinding = i;
      write->dstArrayElement = 0;
      write->descriptorCount = 1;
      write->descriptorType = info->first;
      write->pImageInfo = nullptr;
      write->pBufferInfo = nullptr;
      write->pTexelBufferView = &info->second;
    }

    m_cmd->updateDescriptorSets(descriptorWrites.size(), descriptorWrites.data());

    DxvkCopyBufferImageArgs args = { };
    args.dstOffset = dstOffset;
    args.srcOffset = srcOffset;
    args.extent = extent;
    args.dstSize = { dstSize.width, dstSize.height };
    args.srcSize = { srcSize.width, srcSize.height };

    m_cmd->cmdBindPipeline(
      VK_PIPELINE_BIND_POINT_COMPUTE,
      pipeInfo.pipeHandle);
    
    m_cmd->cmdBindDescriptorSet(
      VK_PIPELINE_BIND_POINT_COMPUTE,
      pipeInfo.pipeLayout, descriptorSet,
      0, nullptr);
    
    m_cmd->cmdPushConstants(
      pipeInfo.pipeLayout,
      VK_SHADER_STAGE_COMPUTE_BIT,
      0, sizeof(args), &args);
    
    m_cmd->cmdDispatch(
      (extent.width  + 7) / 8,
      (extent.height + 7) / 8,
      extent.depth);
    
    m_execBarriers.accessBuffer(
      dstView->getSliceHandle(),
      VK_PIPELINE_STAGE_COMPUTE_SHADER_BIT,
      VK_ACCESS_SHADER_WRITE_BIT,
      dstBuffer->info().stages,
      dstBuffer->info().access);

    m_execBarriers.accessBuffer(
      srcView->getSliceHandle(),
      VK_PIPELINE_STAGE_COMPUTE_SHADER_BIT,
      VK_ACCESS_SHADER_READ_BIT,
      srcBuffer->info().stages,
      srcBuffer->info().access);

    // Track all involved resources
    m_cmd->trackResource<DxvkAccess::Write>(dstBuffer);
    m_cmd->trackResource<DxvkAccess::Read>(srcBuffer);

    m_cmd->trackResource<DxvkAccess::None>(dstView);
    m_cmd->trackResource<DxvkAccess::None>(srcView);
  }


  void DxvkContext::copyPackedBufferToDepthStencilImage(
    const Rc<DxvkImage>&        dstImage,
          VkImageSubresourceLayers dstSubresource,
          VkOffset2D            dstOffset,
          VkExtent2D            dstExtent,
    const Rc<DxvkBuffer>&       srcBuffer,
          VkDeviceSize          srcBufferOffset,
          VkOffset2D            srcOffset,
          VkExtent2D            srcExtent,
          VkFormat              format) {
    this->spillRenderPass(true);
    this->prepareImage(m_execBarriers, dstImage, vk::makeSubresourceRange(dstSubresource));

    this->unbindComputePipeline();

    if (m_execBarriers.isBufferDirty(srcBuffer->getSliceHandle(), DxvkAccess::Read)
     || m_execBarriers.isImageDirty(dstImage, vk::makeSubresourceRange(dstSubresource), DxvkAccess::Write))
      m_execBarriers.recordCommands(m_cmd);

    // Retrieve compute pipeline for the given format
    auto pipeInfo = m_common->metaPack().getUnpackPipeline(dstImage->info().format, format);

    if (!pipeInfo.pipeHandle) {
      Logger::err(str::format(
        "DxvkContext: copyPackedBufferToDepthStencilImage: Unhandled formats"
        "\n  dstFormat = ", dstImage->info().format,
        "\n  srcFormat = ", format));
      return;
    }

    // Pick depth and stencil data formats
    VkFormat dataFormatD = VK_FORMAT_UNDEFINED;
    VkFormat dataFormatS = VK_FORMAT_UNDEFINED;

    const std::array<std::tuple<VkFormat, VkFormat, VkFormat>, 2> formats = { {
      { VK_FORMAT_D24_UNORM_S8_UINT,  VK_FORMAT_R32_UINT,   VK_FORMAT_R8_UINT },
      { VK_FORMAT_D32_SFLOAT_S8_UINT, VK_FORMAT_R32_SFLOAT, VK_FORMAT_R8_UINT },
    } };

    for (const auto& e : formats) {
      if (std::get<0>(e) == dstImage->info().format) {
        dataFormatD = std::get<1>(e);
        dataFormatS = std::get<2>(e);
      }
    }

    // Create temporary buffer for depth/stencil data
    VkDeviceSize pixelCount = dstExtent.width * dstExtent.height * dstSubresource.layerCount;
    VkDeviceSize dataSizeD = align(pixelCount * imageFormatInfo(dataFormatD)->elementSize, 256);
    VkDeviceSize dataSizeS = align(pixelCount * imageFormatInfo(dataFormatS)->elementSize, 256);

    DxvkBufferCreateInfo tmpBufferInfo;
    tmpBufferInfo.size = dataSizeD + dataSizeS;
    tmpBufferInfo.usage = VK_BUFFER_USAGE_STORAGE_TEXEL_BUFFER_BIT
      | VK_BUFFER_USAGE_TRANSFER_SRC_BIT;
    tmpBufferInfo.stages = VK_PIPELINE_STAGE_COMPUTE_SHADER_BIT
      | VK_PIPELINE_STAGE_TRANSFER_BIT;
    tmpBufferInfo.access = VK_ACCESS_SHADER_WRITE_BIT
      | VK_ACCESS_TRANSFER_READ_BIT;

    auto tmpBuffer = m_device->createBuffer(tmpBufferInfo, VK_MEMORY_PROPERTY_DEVICE_LOCAL_BIT, DxvkMemoryStats::Category::AppBuffer);

    // Create formatted buffer views
    DxvkBufferViewCreateInfo tmpViewInfoD;
    tmpViewInfoD.format = dataFormatD;
    tmpViewInfoD.rangeOffset = 0;
    tmpViewInfoD.rangeLength = dataSizeD;

    DxvkBufferViewCreateInfo tmpViewInfoS;
    tmpViewInfoS.format = dataFormatS;
    tmpViewInfoS.rangeOffset = dataSizeD;
    tmpViewInfoS.rangeLength = dataSizeS;

    auto tmpBufferViewD = m_device->createBufferView(tmpBuffer, tmpViewInfoD);
    auto tmpBufferViewS = m_device->createBufferView(tmpBuffer, tmpViewInfoS);

    // Create descriptor set for the unpack operation
    DxvkMetaUnpackDescriptors descriptors;
    descriptors.dstDepth = tmpBufferViewD->handle();
    descriptors.dstStencil = tmpBufferViewS->handle();
    descriptors.srcBuffer  = srcBuffer->getDescriptor(srcBufferOffset, VK_WHOLE_SIZE).buffer;

    // NV-DXVK start: use EXT_debug_utils
    VkDescriptorSet dset = allocateDescriptorSet(pipeInfo.dsetLayout, "DxvkContext::copyPackedBufferToDepthStencilImage");
    // NV-DXVK end
    m_cmd->updateDescriptorSetWithTemplate(dset, pipeInfo.dsetTemplate, &descriptors);

    // Unpack the source buffer to temporary buffers
    DxvkMetaPackArgs args;
    args.srcOffset = srcOffset;
    args.srcExtent = srcExtent;
    args.dstOffset = VkOffset2D { 0, 0 };
    args.dstExtent = dstExtent;

    m_cmd->cmdBindPipeline(
      VK_PIPELINE_BIND_POINT_COMPUTE,
      pipeInfo.pipeHandle);

    m_cmd->cmdBindDescriptorSet(
      VK_PIPELINE_BIND_POINT_COMPUTE,
      pipeInfo.pipeLayout, dset,
      0, nullptr);

    m_cmd->cmdPushConstants(
      pipeInfo.pipeLayout,
      VK_SHADER_STAGE_COMPUTE_BIT,
      0, sizeof(args), &args);

    m_cmd->cmdDispatch(
      (dstExtent.width + 63) / 64,
      dstExtent.height,
      dstSubresource.layerCount);

    m_execBarriers.accessBuffer(
      tmpBuffer->getSliceHandle(),
      VK_PIPELINE_STAGE_COMPUTE_SHADER_BIT,
      VK_ACCESS_SHADER_WRITE_BIT,
      VK_PIPELINE_STAGE_TRANSFER_BIT,
      VK_ACCESS_TRANSFER_READ_BIT);

    m_execBarriers.accessBuffer(
      srcBuffer->getSliceHandle(),
      VK_PIPELINE_STAGE_COMPUTE_SHADER_BIT,
      VK_ACCESS_SHADER_READ_BIT,
      srcBuffer->info().stages,
      srcBuffer->info().access);

    // Prepare image for the data transfer operation
    VkOffset3D dstOffset3D = { dstOffset.x,     dstOffset.y,      0 };
    VkExtent3D dstExtent3D = { dstExtent.width, dstExtent.height, 1 };

    VkImageLayout initialImageLayout = dstImage->info().layout;

    if (dstImage->isFullSubresource(dstSubresource, dstExtent3D))
      initialImageLayout = VK_IMAGE_LAYOUT_UNDEFINED;

    m_execBarriers.accessImage(
      dstImage, vk::makeSubresourceRange(dstSubresource),
      initialImageLayout,
      dstImage->info().stages,
      dstImage->info().access,
      dstImage->pickLayout(VK_IMAGE_LAYOUT_TRANSFER_DST_OPTIMAL),
      VK_PIPELINE_STAGE_TRANSFER_BIT,
      VK_ACCESS_TRANSFER_WRITE_BIT);

    m_execBarriers.recordCommands(m_cmd);

    // Copy temporary buffer data to depth-stencil image
    VkImageSubresourceLayers dstSubresourceD = dstSubresource;
    dstSubresourceD.aspectMask = VK_IMAGE_ASPECT_DEPTH_BIT;

    VkImageSubresourceLayers dstSubresourceS = dstSubresource;
    dstSubresourceS.aspectMask = VK_IMAGE_ASPECT_STENCIL_BIT;

    std::array<VkBufferImageCopy, 2> copyRegions = { {
      { tmpBufferViewD->info().rangeOffset, 0, 0, dstSubresourceD, dstOffset3D, dstExtent3D },
      { tmpBufferViewS->info().rangeOffset, 0, 0, dstSubresourceS, dstOffset3D, dstExtent3D },
    } };

    m_cmd->cmdCopyBufferToImage(DxvkCmdBuffer::ExecBuffer,
      tmpBuffer->getSliceHandle().handle,
      dstImage->handle(),
      dstImage->pickLayout(VK_IMAGE_LAYOUT_TRANSFER_DST_OPTIMAL),
      copyRegions.size(),
      copyRegions.data());

    m_execBarriers.accessImage(
      dstImage, vk::makeSubresourceRange(dstSubresource),
      dstImage->pickLayout(VK_IMAGE_LAYOUT_TRANSFER_DST_OPTIMAL),
      VK_PIPELINE_STAGE_TRANSFER_BIT,
      VK_ACCESS_TRANSFER_WRITE_BIT,
      dstImage->info().layout,
      dstImage->info().stages,
      dstImage->info().access);

    // Track all involved resources
    m_cmd->trackResource<DxvkAccess::Write>(dstImage);
    m_cmd->trackResource<DxvkAccess::Read>(srcBuffer);

    m_cmd->trackResource<DxvkAccess::None>(tmpBufferViewD);
    m_cmd->trackResource<DxvkAccess::None>(tmpBufferViewS);
  }


  void DxvkContext::discardBuffer(
    const Rc<DxvkBuffer>&       buffer) {
    if (buffer->memFlags() & VK_MEMORY_PROPERTY_HOST_VISIBLE_BIT)
      return;

    if (m_execBarriers.isBufferDirty(buffer->getSliceHandle(), DxvkAccess::Write))
      this->invalidateBuffer(buffer, buffer->allocSlice());
  }


  void DxvkContext::discardImageView(
    const Rc<DxvkImageView>&      imageView,
          VkImageAspectFlags      discardAspects) {
    VkImageUsageFlags viewUsage = imageView->info().usage;

    // Ignore non-render target views since there's likely no good use case for
    // discarding those. Also, force reinitialization even if the image is bound
    // as a render target, which may have niche use cases for depth buffers.
    if (viewUsage & (VK_IMAGE_USAGE_COLOR_ATTACHMENT_BIT | VK_IMAGE_USAGE_DEPTH_STENCIL_ATTACHMENT_BIT)) {
      this->spillRenderPass(true);
      this->deferDiscard(imageView, discardAspects);
    }
  }


  void DxvkContext::dispatch(
    uint32_t x,
    uint32_t y,
    uint32_t z) {
    if (this->commitComputeState()) {
      this->commitComputeInitBarriers();

      m_queryManager.beginQueries(m_cmd,
        VK_QUERY_TYPE_PIPELINE_STATISTICS);

      m_cmd->cmdDispatch(x, y, z);

      m_queryManager.endQueries(m_cmd,
        VK_QUERY_TYPE_PIPELINE_STATISTICS);

      this->commitComputePostBarriers();
    }

    m_cmd->addStatCtr(DxvkStatCounter::CmdDispatchCalls, 1);
  }


  void DxvkContext::dispatchIndirect(
    VkDeviceSize      offset) {
    auto bufferSlice = m_state.id.argBuffer.getSliceHandle(
      offset, sizeof(VkDispatchIndirectCommand));

    if (m_execBarriers.isBufferDirty(bufferSlice, DxvkAccess::Read))
      m_execBarriers.recordCommands(m_cmd);

    if (this->commitComputeState()) {
      this->commitComputeInitBarriers();

      m_queryManager.beginQueries(m_cmd,
        VK_QUERY_TYPE_PIPELINE_STATISTICS);

      m_cmd->cmdDispatchIndirect(
        bufferSlice.handle,
        bufferSlice.offset);

      m_queryManager.endQueries(m_cmd,
        VK_QUERY_TYPE_PIPELINE_STATISTICS);

      this->commitComputePostBarriers();

      m_execBarriers.accessBuffer(bufferSlice,
        VK_PIPELINE_STAGE_DRAW_INDIRECT_BIT,
        VK_ACCESS_INDIRECT_COMMAND_READ_BIT,
        m_state.id.argBuffer.bufferInfo().stages,
        m_state.id.argBuffer.bufferInfo().access);

      this->trackDrawBuffer();
    }

    m_cmd->addStatCtr(DxvkStatCounter::CmdDispatchCalls, 1);
  }

  void DxvkContext::draw(
    uint32_t vertexCount,
    uint32_t instanceCount,
    uint32_t firstVertex,
    uint32_t firstInstance) {
    if (this->commitGraphicsState<false, false>()) {

        m_cmd->cmdDraw(
          vertexCount, instanceCount,
          firstVertex, firstInstance);
    }

    m_cmd->addStatCtr(DxvkStatCounter::CmdDrawCalls, 1);
  }


  void DxvkContext::drawIndirect(
    VkDeviceSize      offset,
    uint32_t          count,
    uint32_t          stride) {

    if (this->commitGraphicsState<false, true>()) {
      auto descriptor = m_state.id.argBuffer.getDescriptor();

      m_cmd->cmdDrawIndirect(
        descriptor.buffer.buffer,
        descriptor.buffer.offset + offset,
        count, stride);
    }

    m_cmd->addStatCtr(DxvkStatCounter::CmdDrawCalls, 1);
  }


  void DxvkContext::drawIndirectCount(
    VkDeviceSize      offset,
    VkDeviceSize      countOffset,
    uint32_t          maxCount,
    uint32_t          stride) {
    if (this->commitGraphicsState<false, true>()) {
      auto argDescriptor = m_state.id.argBuffer.getDescriptor();
      auto cntDescriptor = m_state.id.cntBuffer.getDescriptor();

      m_cmd->cmdDrawIndirectCount(
        argDescriptor.buffer.buffer,
        argDescriptor.buffer.offset + offset,
        cntDescriptor.buffer.buffer,
        cntDescriptor.buffer.offset + countOffset,
        maxCount, stride);
    }

    m_cmd->addStatCtr(DxvkStatCounter::CmdDrawCalls, 1);
  }


  void DxvkContext::drawIndexed(
    uint32_t indexCount,
    uint32_t instanceCount,
    uint32_t firstIndex,
    uint32_t vertexOffset,
    uint32_t firstInstance) {
    if (this->commitGraphicsState<true, false>()) {
        m_cmd->cmdDrawIndexed(
          indexCount, instanceCount,
          firstIndex, vertexOffset,
          firstInstance);
    }

    m_cmd->addStatCtr(DxvkStatCounter::CmdDrawCalls, 1);
  }


  void DxvkContext::drawIndexedIndirect(
    VkDeviceSize      offset,
    uint32_t          count,
    uint32_t          stride) {
    if (this->commitGraphicsState<true, true>()) {
      auto descriptor = m_state.id.argBuffer.getDescriptor();

      m_cmd->cmdDrawIndexedIndirect(
        descriptor.buffer.buffer,
        descriptor.buffer.offset + offset,
        count, stride);
    }

    m_cmd->addStatCtr(DxvkStatCounter::CmdDrawCalls, 1);
  }


  void DxvkContext::drawIndexedIndirectCount(
    VkDeviceSize      offset,
    VkDeviceSize      countOffset,
    uint32_t          maxCount,
    uint32_t          stride) {
    if (this->commitGraphicsState<true, true>()) {
      auto argDescriptor = m_state.id.argBuffer.getDescriptor();
      auto cntDescriptor = m_state.id.cntBuffer.getDescriptor();

      m_cmd->cmdDrawIndexedIndirectCount(
        argDescriptor.buffer.buffer,
        argDescriptor.buffer.offset + offset,
        cntDescriptor.buffer.buffer,
        cntDescriptor.buffer.offset + countOffset,
        maxCount, stride);
    }

    m_cmd->addStatCtr(DxvkStatCounter::CmdDrawCalls, 1);
  }


  void DxvkContext::drawIndirectXfb(
    const DxvkBufferSlice& counterBuffer,
    uint32_t          counterDivisor,
    uint32_t          counterBias) {
    if (this->commitGraphicsState<false, false>()) {
      auto physSlice = counterBuffer.getSliceHandle();

      m_cmd->cmdDrawIndirectVertexCount(1, 0,
        physSlice.handle,
        physSlice.offset,
        counterBias,
        counterDivisor);
    }

    m_cmd->addStatCtr(DxvkStatCounter::CmdDrawCalls, 1);
  }


  void DxvkContext::emitRenderTargetReadbackBarrier() {
    if (m_flags.test(DxvkContextFlag::GpRenderPassBound)) {
      emitMemoryBarrier(VK_DEPENDENCY_BY_REGION_BIT,
        VK_PIPELINE_STAGE_COLOR_ATTACHMENT_OUTPUT_BIT,
        VK_ACCESS_COLOR_ATTACHMENT_WRITE_BIT,
        VK_PIPELINE_STAGE_FRAGMENT_SHADER_BIT,
        VK_ACCESS_SHADER_READ_BIT);
    }
  }


  void DxvkContext::initImage(
    const Rc<DxvkImage>& image,
    const VkImageSubresourceRange& subresources,
    VkImageLayout            initialLayout) {
    m_execBarriers.accessImage(image, subresources,
      initialLayout, 0, 0,
      image->info().layout,
      image->info().stages,
      image->info().access);

    (initialLayout == VK_IMAGE_LAYOUT_PREINITIALIZED)
      ? m_cmd->trackResource<DxvkAccess::None>(image)
      : m_cmd->trackResource<DxvkAccess::Write>(image);
  }


  void DxvkContext::generateMipmaps(
    const Rc<DxvkImageView>& imageView,
    VkFilter                  filter) {
    if (imageView->info().numLevels <= 1)
      return;
    
    this->spillRenderPass(false);

    m_execBarriers.recordCommands(m_cmd);

    // Create the a set of framebuffers and image views
    const Rc<DxvkMetaMipGenRenderPass> mipGenerator
      = new DxvkMetaMipGenRenderPass(m_device->vkd(), imageView);

    // Common descriptor set properties that we use to
    // bind the source image view to the fragment shader
    VkDescriptorImageInfo descriptorImage;
    descriptorImage.sampler = m_common->metaBlit().getSampler(filter);
    descriptorImage.imageView = VK_NULL_HANDLE;
    descriptorImage.imageLayout = imageView->imageInfo().layout;

    VkWriteDescriptorSet descriptorWrite;
    descriptorWrite.sType = VK_STRUCTURE_TYPE_WRITE_DESCRIPTOR_SET;
    descriptorWrite.pNext = nullptr;
    descriptorWrite.dstSet = VK_NULL_HANDLE;
    descriptorWrite.dstBinding = 0;
    descriptorWrite.dstArrayElement = 0;
    descriptorWrite.descriptorCount = 1;
    descriptorWrite.descriptorType = VK_DESCRIPTOR_TYPE_COMBINED_IMAGE_SAMPLER;
    descriptorWrite.pImageInfo = &descriptorImage;
    descriptorWrite.pBufferInfo = nullptr;
    descriptorWrite.pTexelBufferView = nullptr;

    // Common render pass info
    VkRenderPassBeginInfo passInfo;
    passInfo.sType = VK_STRUCTURE_TYPE_RENDER_PASS_BEGIN_INFO;
    passInfo.pNext = nullptr;
    passInfo.renderPass = mipGenerator->renderPass();
    passInfo.framebuffer = VK_NULL_HANDLE;
    passInfo.renderArea = VkRect2D{ };
    passInfo.clearValueCount = 0;
    passInfo.pClearValues = nullptr;

    // Retrieve a compatible pipeline to use for rendering
    DxvkMetaBlitPipeline pipeInfo = m_common->metaBlit().getPipeline(
      mipGenerator->viewType(), imageView->info().format, VK_SAMPLE_COUNT_1_BIT);

    for (uint32_t i = 0; i < mipGenerator->passCount(); i++) {
      DxvkMetaBlitPass pass = mipGenerator->pass(i);

      // Width, height and layer count for the current pass
      VkExtent3D passExtent = mipGenerator->passExtent(i);

      // Create descriptor set with the current source view
      descriptorImage.imageView = pass.srcView;
      // NV-DXVK start: use EXT_debug_utils
      descriptorWrite.dstSet = allocateDescriptorSet(pipeInfo.dsetLayout, "DxvkContext::generateMipmaps");
      // NV-DXVK end
      m_cmd->updateDescriptorSets(1, &descriptorWrite);

      // Set up viewport and scissor rect
      VkViewport viewport;
      viewport.x = 0.0f;
      viewport.y = 0.0f;
      viewport.width = float(passExtent.width);
      viewport.height = float(passExtent.height);
      viewport.minDepth = 0.0f;
      viewport.maxDepth = 1.0f;

      VkRect2D scissor;
      scissor.offset = { 0, 0 };
      scissor.extent = { passExtent.width, passExtent.height };

      // Set up render pass info
      passInfo.framebuffer = pass.framebuffer;
      passInfo.renderArea = scissor;

      // Set up push constants
      DxvkMetaBlitPushConstants pushConstants = { };
      pushConstants.srcCoord0 = { 0.0f, 0.0f, 0.0f };
      pushConstants.srcCoord1 = { 1.0f, 1.0f, 1.0f };
      pushConstants.layerCount = passExtent.depth;

      m_cmd->cmdBeginRenderPass(&passInfo, VK_SUBPASS_CONTENTS_INLINE);
      m_cmd->cmdBindPipeline(VK_PIPELINE_BIND_POINT_GRAPHICS, pipeInfo.pipeHandle);
      m_cmd->cmdBindDescriptorSet(VK_PIPELINE_BIND_POINT_GRAPHICS,
        pipeInfo.pipeLayout, descriptorWrite.dstSet, 0, nullptr);

      m_cmd->cmdSetViewport(0, 1, &viewport);
      m_cmd->cmdSetScissor(0, 1, &scissor);

      m_cmd->cmdPushConstants(
        pipeInfo.pipeLayout,
        VK_SHADER_STAGE_FRAGMENT_BIT,
        0, sizeof(pushConstants),
        &pushConstants);

      m_cmd->cmdDraw(3, passExtent.depth, 0, 0);
      m_cmd->cmdEndRenderPass();
    }

    m_cmd->trackResource<DxvkAccess::None>(mipGenerator);
    m_cmd->trackResource<DxvkAccess::Write>(imageView->image());
  }


  void DxvkContext::invalidateBuffer(
    const Rc<DxvkBuffer>& buffer,
    const DxvkBufferSliceHandle& slice) {
    // Allocate new backing resource
    DxvkBufferSliceHandle prevSlice = buffer->rename(slice);
    m_cmd->freeBufferSlice(buffer, prevSlice);

    // We also need to update all bindings that the buffer
    // may be bound to either directly or through views.
    VkBufferUsageFlags usage = buffer->info().usage &
      ~(VK_BUFFER_USAGE_TRANSFER_DST_BIT |
        VK_BUFFER_USAGE_TRANSFER_SRC_BIT);

    if (usage & VK_BUFFER_USAGE_UNIFORM_BUFFER_BIT) {
      m_flags.set(prevSlice.handle == slice.handle
        ? DxvkContextFlags(
            DxvkContextFlag::GpDirtyDescriptorBinding,
            DxvkContextFlag::CpDirtyDescriptorBinding, 
            DxvkContextFlag::RpDirtyDescriptorBinding)
        : DxvkContextFlags(
            DxvkContextFlag::GpDirtyResources,
            DxvkContextFlag::CpDirtyResources, 
            DxvkContextFlag::RpDirtyResources));
    }

    // Fast early-out for uniform buffers, very common
    if (likely(usage == VK_BUFFER_USAGE_UNIFORM_BUFFER_BIT))
      return;

    if (usage & (VK_BUFFER_USAGE_UNIFORM_TEXEL_BUFFER_BIT
      | VK_BUFFER_USAGE_STORAGE_TEXEL_BUFFER_BIT
      | VK_BUFFER_USAGE_STORAGE_BUFFER_BIT)) {
      m_flags.set(DxvkContextFlag::GpDirtyResources,
        DxvkContextFlag::CpDirtyResources,
        DxvkContextFlag::RpDirtyResources);
    }

    if (usage & VK_BUFFER_USAGE_INDEX_BUFFER_BIT)
      m_flags.set(DxvkContextFlag::GpDirtyIndexBuffer);

    if (usage & VK_BUFFER_USAGE_VERTEX_BUFFER_BIT)
      m_flags.set(DxvkContextFlag::GpDirtyVertexBuffers);

    if (usage & VK_BUFFER_USAGE_INDIRECT_BUFFER_BIT)
      m_flags.set(DxvkContextFlag::DirtyDrawBuffer);

    if (usage & VK_BUFFER_USAGE_TRANSFORM_FEEDBACK_BUFFER_BIT_EXT)
      m_flags.set(DxvkContextFlag::GpDirtyXfbBuffers);
  }


  void DxvkContext::pushConstants(
    uint32_t                  offset,
    uint32_t                  size,
    const void*               data) {
    assert(size + offset <= MaxPushConstantSize);
    std::memcpy(&m_state.pc.data[(uint32_t)m_pushConstantBank][offset], data, size);

    m_flags.set(DxvkContextFlag::DirtyPushConstants);
  }
  
  void DxvkContext::setPushConstantBank(
    DxvkPushConstantBank constantBank) {
    if (constantBank >= DxvkPushConstantBank::Count) {
      Logger::err("DxvkContext: setPushConstantBank: invalid bank index");
      return;
    }

    if (constantBank == m_pushConstantBank)
      return;

    m_flags.set(DxvkContextFlag::DirtyPushConstants);

    m_pushConstantBank = constantBank;
  }

  void DxvkContext::resolveImage(
    const Rc<DxvkImage>&            dstImage,
    const Rc<DxvkImage>&            srcImage,
    const VkImageResolve&           region,
          VkFormat                  format) {
    this->spillRenderPass(true);
    this->prepareImage(m_execBarriers, dstImage, vk::makeSubresourceRange(region.dstSubresource));
    this->prepareImage(m_execBarriers, srcImage, vk::makeSubresourceRange(region.srcSubresource));

    if (format == VK_FORMAT_UNDEFINED)
      format = srcImage->info().format;

    bool useFb = srcImage->info().format != format
      || dstImage->info().format != format;

    if (m_device->perfHints().preferFbResolve) {
      useFb |= (dstImage->info().usage & VK_IMAGE_USAGE_COLOR_ATTACHMENT_BIT)
        && (srcImage->info().usage & VK_IMAGE_USAGE_SAMPLED_BIT);
    }

    if (!useFb) {
      this->resolveImageHw(
        dstImage, srcImage, region);
    }
    else {
      this->resolveImageFb(
        dstImage, srcImage, region, format,
        VK_RESOLVE_MODE_NONE_KHR,
        VK_RESOLVE_MODE_NONE_KHR);
    }
  }


  void DxvkContext::resolveDepthStencilImage(
    const Rc<DxvkImage>&            dstImage,
    const Rc<DxvkImage>&            srcImage,
    const VkImageResolve&           region,
          VkResolveModeFlagBitsKHR  depthMode,
          VkResolveModeFlagBitsKHR  stencilMode) {
    this->spillRenderPass(true);
    this->prepareImage(m_execBarriers, dstImage, vk::makeSubresourceRange(region.dstSubresource));
    this->prepareImage(m_execBarriers, srcImage, vk::makeSubresourceRange(region.srcSubresource));

    // Technically legal, but no-op
    if (!depthMode && !stencilMode)
      return;

    // Subsequent functions expect stencil mode to be None
    // if either of the images have no stencil aspect
    if (!(region.dstSubresource.aspectMask
      & region.srcSubresource.aspectMask
      & VK_IMAGE_ASPECT_STENCIL_BIT))
      stencilMode = VK_RESOLVE_MODE_NONE_KHR;

    // We can only use the depth-stencil resolve path if we
    // are resolving a full subresource, and both images have
    // the same format.
    bool useFb = !dstImage->isFullSubresource(region.dstSubresource, region.extent)
      || !srcImage->isFullSubresource(region.srcSubresource, region.extent)
      || dstImage->info().format != srcImage->info().format;

    if (!useFb) {
      // Additionally, the given mode combination must be supported.
      const auto& properties = m_device->properties().khrDepthStencilResolve;

      useFb |= (properties.supportedDepthResolveModes & depthMode) != depthMode
        || (properties.supportedStencilResolveModes & stencilMode) != stencilMode;

      if (depthMode != stencilMode) {
        useFb |= (!depthMode || !stencilMode)
          ? !properties.independentResolveNone
          : !properties.independentResolve;
      }
    }

    if (useFb) {
      this->resolveImageFb(
        dstImage, srcImage, region, VK_FORMAT_UNDEFINED,
        depthMode, stencilMode);
    }
    else {
      this->resolveImageDs(
        dstImage, srcImage, region,
        depthMode, stencilMode);
    }
  }


  void DxvkContext::transformImage(
    const Rc<DxvkImage>&            dstImage,
    const VkImageSubresourceRange&  dstSubresources,
          VkImageLayout             srcLayout,
          VkImageLayout             dstLayout) {
    this->spillRenderPass(false);
    
    if (srcLayout != dstLayout) {
      m_execBarriers.recordCommands(m_cmd);

      m_execBarriers.accessImage(
        dstImage, dstSubresources,
        srcLayout,
        dstImage->info().stages,
        dstImage->info().access,
        dstLayout,
        dstImage->info().stages,
        dstImage->info().access);

      m_cmd->trackResource<DxvkAccess::Write>(dstImage);
    }
  }


  void DxvkContext::performClear(
    const Rc<DxvkImageView>&        imageView,
          int32_t                   attachmentIndex,
          VkImageAspectFlags        discardAspects,
          VkImageAspectFlags        clearAspects,
          VkClearValue              clearValue) {
    DxvkColorAttachmentOps colorOp;
    colorOp.loadOp = VK_ATTACHMENT_LOAD_OP_LOAD;
    colorOp.loadLayout = imageView->imageInfo().layout;
    colorOp.storeLayout = imageView->imageInfo().layout;

    DxvkDepthAttachmentOps depthOp;
    depthOp.loadOpD = VK_ATTACHMENT_LOAD_OP_LOAD;
    depthOp.loadOpS = VK_ATTACHMENT_LOAD_OP_LOAD;
    depthOp.loadLayout = imageView->imageInfo().layout;
    depthOp.storeLayout = imageView->imageInfo().layout;

    if (clearAspects & VK_IMAGE_ASPECT_COLOR_BIT)
      colorOp.loadOp = VK_ATTACHMENT_LOAD_OP_CLEAR;
    else if (discardAspects & VK_IMAGE_ASPECT_COLOR_BIT)
      colorOp.loadOp = VK_ATTACHMENT_LOAD_OP_DONT_CARE;
    
    if (clearAspects & VK_IMAGE_ASPECT_DEPTH_BIT)
      depthOp.loadOpD = VK_ATTACHMENT_LOAD_OP_CLEAR;
    else if (discardAspects & VK_IMAGE_ASPECT_DEPTH_BIT)
      depthOp.loadOpD = VK_ATTACHMENT_LOAD_OP_DONT_CARE;
    
    if (clearAspects & VK_IMAGE_ASPECT_STENCIL_BIT)
      depthOp.loadOpS = VK_ATTACHMENT_LOAD_OP_CLEAR;
    else if (discardAspects & VK_IMAGE_ASPECT_DEPTH_BIT)
      depthOp.loadOpS = VK_ATTACHMENT_LOAD_OP_DONT_CARE;

    if (attachmentIndex >= 0 && !m_state.om.framebufferInfo.isWritable(attachmentIndex, clearAspects | discardAspects)) {
      // Do not fold the clear/discard into the render pass if any of the affected aspects
      // isn't writable. We can only hit this particular path when starting a render pass,
      // so we can safely manipulate load layouts here.
      int32_t colorIndex = m_state.om.framebufferInfo.getColorAttachmentIndex(attachmentIndex);
      VkImageLayout renderLayout = m_state.om.framebufferInfo.getAttachment(attachmentIndex).layout;

      if (colorIndex < 0) {
        depthOp.loadLayout = m_state.om.renderPassOps.depthOps.loadLayout;
        depthOp.storeLayout = renderLayout;
        m_state.om.renderPassOps.depthOps.loadLayout = renderLayout;
      } else {
        colorOp.loadLayout = m_state.om.renderPassOps.colorOps[colorIndex].loadLayout;
        colorOp.storeLayout = renderLayout;
        m_state.om.renderPassOps.colorOps[colorIndex].loadLayout = renderLayout;
      }

      attachmentIndex = -1;
    }

    bool is3D = imageView->imageInfo().type == VK_IMAGE_TYPE_3D;

    if ((clearAspects | discardAspects) == imageView->info().aspect && !is3D) {
      colorOp.loadLayout  = VK_IMAGE_LAYOUT_UNDEFINED;
      depthOp.loadLayout  = VK_IMAGE_LAYOUT_UNDEFINED;
    }

    if (attachmentIndex < 0) {
      if (m_execBarriers.isImageDirty(
        imageView->image(),
        imageView->imageSubresources(),
        DxvkAccess::Write))
        m_execBarriers.recordCommands(m_cmd);

      // Set up and bind a temporary framebuffer
      DxvkRenderTargets attachments;
      DxvkRenderPassOps ops;

      VkPipelineStageFlags clearStages = 0;
      VkAccessFlags        clearAccess = 0;
      
      if ((clearAspects | discardAspects) & VK_IMAGE_ASPECT_COLOR_BIT) {
        clearStages |= VK_PIPELINE_STAGE_COLOR_ATTACHMENT_OUTPUT_BIT;
        clearAccess |= VK_ACCESS_COLOR_ATTACHMENT_WRITE_BIT;

        attachments.color[0].view = imageView;
        attachments.color[0].layout = imageView->pickLayout(VK_IMAGE_LAYOUT_COLOR_ATTACHMENT_OPTIMAL);

        ops.colorOps[0] = colorOp;
      }
      else {
        clearStages |= VK_PIPELINE_STAGE_EARLY_FRAGMENT_TESTS_BIT
          | VK_PIPELINE_STAGE_LATE_FRAGMENT_TESTS_BIT;
        clearAccess |= VK_ACCESS_DEPTH_STENCIL_ATTACHMENT_WRITE_BIT;

        attachments.depth.view = imageView;
        attachments.depth.layout = imageView->pickLayout(VK_IMAGE_LAYOUT_DEPTH_STENCIL_ATTACHMENT_OPTIMAL);

        ops.depthOps = depthOp;
      }

      ops.barrier.srcStages = clearStages;
      ops.barrier.srcAccess = clearAccess;
      ops.barrier.dstStages = imageView->imageInfo().stages;
      ops.barrier.dstAccess = imageView->imageInfo().access;

      this->renderPassBindFramebuffer(makeFramebufferInfo(attachments), ops, 1, &clearValue);
      this->renderPassUnbindFramebuffer();
    } else {
      // Perform the operation when starting the next render pass
      if ((clearAspects | discardAspects) & VK_IMAGE_ASPECT_COLOR_BIT) {
        uint32_t colorIndex = m_state.om.framebufferInfo.getColorAttachmentIndex(attachmentIndex);

        m_state.om.renderPassOps.colorOps[colorIndex].loadOp = colorOp.loadOp;
        if (m_state.om.renderPassOps.colorOps[colorIndex].loadOp != VK_ATTACHMENT_LOAD_OP_LOAD && !is3D)
          m_state.om.renderPassOps.colorOps[colorIndex].loadLayout = VK_IMAGE_LAYOUT_UNDEFINED;

        m_state.om.clearValues[attachmentIndex].color = clearValue.color;
      }
      
      if ((clearAspects | discardAspects) & VK_IMAGE_ASPECT_DEPTH_BIT) {
        m_state.om.renderPassOps.depthOps.loadOpD = depthOp.loadOpD;
        m_state.om.clearValues[attachmentIndex].depthStencil.depth = clearValue.depthStencil.depth;
      }
      
      if ((clearAspects | discardAspects) & VK_IMAGE_ASPECT_STENCIL_BIT) {
        m_state.om.renderPassOps.depthOps.loadOpS = depthOp.loadOpS;
        m_state.om.clearValues[attachmentIndex].depthStencil.stencil = clearValue.depthStencil.stencil;
      }

      if ((clearAspects | discardAspects) & (VK_IMAGE_ASPECT_DEPTH_BIT | VK_IMAGE_ASPECT_STENCIL_BIT)) {
        if (m_state.om.renderPassOps.depthOps.loadOpD != VK_ATTACHMENT_LOAD_OP_LOAD
         && m_state.om.renderPassOps.depthOps.loadOpS != VK_ATTACHMENT_LOAD_OP_LOAD)
          m_state.om.renderPassOps.depthOps.loadLayout = VK_IMAGE_LAYOUT_UNDEFINED;
      }
    }
  }


  void DxvkContext::deferClear(
    const Rc<DxvkImageView>& imageView,
    VkImageAspectFlags        clearAspects,
    VkClearValue              clearValue) {
    for (auto& entry : m_deferredClears) {
      if (entry.imageView->matchesView(imageView)) {
        entry.imageView = imageView;
        entry.discardAspects &= ~clearAspects;
        entry.clearAspects |= clearAspects;

        if (clearAspects & VK_IMAGE_ASPECT_COLOR_BIT)
          entry.clearValue.color = clearValue.color;
        if (clearAspects & VK_IMAGE_ASPECT_DEPTH_BIT)
          entry.clearValue.depthStencil.depth = clearValue.depthStencil.depth;
        if (clearAspects & VK_IMAGE_ASPECT_STENCIL_BIT)
          entry.clearValue.depthStencil.stencil = clearValue.depthStencil.stencil;

        return;
      } else if (entry.imageView->checkSubresourceOverlap(imageView)) {
        this->spillRenderPass(false);
        break;
      }
    }

    m_deferredClears.push_back({ imageView, 0, clearAspects, clearValue });
  }

  void DxvkContext::deferDiscard(
    const Rc<DxvkImageView>&        imageView,
          VkImageAspectFlags        discardAspects) {
    for (auto& entry : m_deferredClears) {
      if (entry.imageView->matchesView(imageView)) {
        entry.imageView = imageView;
        entry.discardAspects |= discardAspects;
        entry.clearAspects &= ~discardAspects;
        return;
      } else if (entry.imageView->checkSubresourceOverlap(imageView)) {
        this->spillRenderPass(false);
        break;
      }
    }

    m_deferredClears.push_back({ imageView, discardAspects });
  }


  void DxvkContext::flushClears(
    bool                      useRenderPass) {
    for (const auto& clear : m_deferredClears) {
      int32_t attachmentIndex = -1;

      if (useRenderPass && m_state.om.framebufferInfo.isFullSize(clear.imageView))
        attachmentIndex = m_state.om.framebufferInfo.findAttachment(clear.imageView);

      this->performClear(clear.imageView, attachmentIndex,
        clear.discardAspects, clear.clearAspects, clear.clearValue);
    }

    m_deferredClears.clear();
  }


  void DxvkContext::flushSharedImages() {
    for (auto i = m_deferredClears.begin(); i != m_deferredClears.end(); ) {
      if (i->imageView->imageInfo().shared) {
        this->performClear(i->imageView, -1, i->discardAspects, i->clearAspects, i->clearValue);
        i = m_deferredClears.erase(i);
      } else {
        i++;
      }
    }

    this->transitionRenderTargetLayouts(m_execBarriers, true);
  }


// NV-DXVK start: replaced buffers do not play well with rtx
  void DxvkContext::updateBuffer(
    const Rc<DxvkBuffer>&           buffer,
          VkDeviceSize              offset,
          VkDeviceSize              size,
    const void*                     data,
          bool                      forceNoReplace) {
    bool isHostVisible = buffer->memFlags() & VK_MEMORY_PROPERTY_HOST_VISIBLE_BIT;

<<<<<<< HEAD
    bool replaceBuffer = !forceNoReplace
                      && (size == buffer->info().size)
                      && (size <= (1 << 20))
=======
    bool replaceBuffer = (size == buffer->info().size)
                      && (size <= (1 << 18))
>>>>>>> fc9e708d
                      && !isHostVisible;
// NV-DXVK end:

    DxvkBufferSliceHandle bufferSlice;
    DxvkCmdBuffer         cmdBuffer;

    if (replaceBuffer) {
      // Suspend render pass so that we don't mess with the
      // currently bound transform feedback counter buffers
      if (m_flags.test(DxvkContextFlag::GpXfbActive))
        this->spillRenderPass(true);

      // As an optimization, allocate a free slice and perform
      // the copy in the initialization command buffer instead
      // interrupting the render pass and stalling the pipeline.
      bufferSlice = buffer->allocSlice();
      cmdBuffer = DxvkCmdBuffer::InitBuffer;

      this->invalidateBuffer(buffer, bufferSlice);
    } else {
      this->spillRenderPass(true);
    
      bufferSlice = buffer->getSliceHandle(offset, size);
      cmdBuffer = DxvkCmdBuffer::ExecBuffer;

      if (m_execBarriers.isBufferDirty(bufferSlice, DxvkAccess::Write))
        m_execBarriers.recordCommands(m_cmd);
    }

    // Vulkan specifies that small amounts of data (up to 64kB) can
    // be copied to a buffer directly if the size is a multiple of
    // four. Anything else must be copied through a staging buffer.
    // We'll limit the size to 4kB in order to keep command buffers
    // reasonably small, we do not know how much data apps may upload.
    if ((size <= 4096) && ((size & 0x3) == 0) && ((offset & 0x3) == 0)) {
      m_cmd->cmdUpdateBuffer(
        cmdBuffer,
        bufferSlice.handle,
        bufferSlice.offset,
        bufferSlice.length,
        data);
    }
    else {
      auto stagingSlice = m_staging.alloc(CACHE_LINE_SIZE, size);
      auto stagingHandle = stagingSlice.getSliceHandle();

      std::memcpy(stagingHandle.mapPtr, data, size);

      VkBufferCopy region;
      region.srcOffset = stagingHandle.offset;
      region.dstOffset = bufferSlice.offset;
      region.size = size;

      m_cmd->cmdCopyBuffer(cmdBuffer,
        stagingHandle.handle, bufferSlice.handle, 1, &region);

      m_cmd->trackResource<DxvkAccess::Read>(stagingSlice.buffer());
    }

    auto& barriers = replaceBuffer
      ? m_initBarriers
      : m_execBarriers;

    barriers.accessBuffer(
      bufferSlice,
      VK_PIPELINE_STAGE_TRANSFER_BIT,
      VK_ACCESS_TRANSFER_WRITE_BIT,
      buffer->info().stages,
      buffer->info().access);

    m_cmd->trackResource<DxvkAccess::Write>(buffer);
  }


  void DxvkContext::updateImage(
    const Rc<DxvkImage>& image,
    const VkImageSubresourceLayers& subresources,
          VkOffset3D                imageOffset,
          VkExtent3D                imageExtent,
    const void*                     data,
          VkDeviceSize              pitchPerRow,
          VkDeviceSize              pitchPerLayer) {
    this->spillRenderPass(true);

    // Upload data through a staging buffer. Special care needs to
    // be taken when dealing with compressed image formats: Rather
    // than copying pixels, we'll be copying blocks of pixels.
    const DxvkFormatInfo* formatInfo = image->formatInfo();

    // Align image extent to a full block. This is necessary in
    // case the image size is not a multiple of the block size.
    VkExtent3D elementCount = util::computeBlockCount(
      imageExtent, formatInfo->blockSize);
    elementCount.depth *= subresources.layerCount;

    // Allocate staging buffer memory for the image data. The
    // pixels or blocks will be tightly packed within the buffer.
    auto stagingSlice = m_staging.alloc(CACHE_LINE_SIZE,
      formatInfo->elementSize * util::flattenImageExtent(elementCount));
    auto stagingHandle = stagingSlice.getSliceHandle();

    util::packImageData(stagingHandle.mapPtr, data,
      elementCount, formatInfo->elementSize,
      pitchPerRow, pitchPerLayer);

    // Prepare the image layout. If the given extent covers
    // the entire image, we may discard its previous contents.
    auto subresourceRange = vk::makeSubresourceRange(subresources);
    subresourceRange.aspectMask = image->formatInfo()->aspectMask;

    this->prepareImage(m_execBarriers, image, subresourceRange);

    if (m_execBarriers.isImageDirty(image, subresourceRange, DxvkAccess::Write))
      m_execBarriers.recordCommands(m_cmd);

    // Initialize the image if the entire subresource is covered
    VkImageLayout imageLayoutInitial = image->info().layout;
    VkImageLayout imageLayoutTransfer = image->pickLayout(VK_IMAGE_LAYOUT_TRANSFER_DST_OPTIMAL);

    if (image->isFullSubresource(subresources, imageExtent))
      imageLayoutInitial = VK_IMAGE_LAYOUT_UNDEFINED;

    if (imageLayoutTransfer != imageLayoutInitial) {
      m_execAcquires.accessImage(
        image, subresourceRange,
        imageLayoutInitial,
        VK_PIPELINE_STAGE_TRANSFER_BIT, 0,
        imageLayoutTransfer,
        VK_PIPELINE_STAGE_TRANSFER_BIT,
        VK_ACCESS_TRANSFER_WRITE_BIT);
    }

    m_execAcquires.recordCommands(m_cmd);

    // Copy contents of the staging buffer into the image.
    // Since our source data is tightly packed, we do not
    // need to specify any strides.
    VkBufferImageCopy region;
    region.bufferOffset = stagingHandle.offset;
    region.bufferRowLength = 0;
    region.bufferImageHeight = 0;
    region.imageSubresource = subresources;
    region.imageOffset = imageOffset;
    region.imageExtent = imageExtent;

    m_cmd->cmdCopyBufferToImage(DxvkCmdBuffer::ExecBuffer,
      stagingHandle.handle, image->handle(),
      imageLayoutTransfer, 1, &region);

    // Transition image back into its optimal layout
    m_execBarriers.accessImage(
      image, subresourceRange,
      imageLayoutTransfer,
      VK_PIPELINE_STAGE_TRANSFER_BIT,
      VK_ACCESS_TRANSFER_WRITE_BIT,
      image->info().layout,
      image->info().stages,
      image->info().access);

    m_cmd->trackResource<DxvkAccess::Write>(image);
    m_cmd->trackResource<DxvkAccess::Read>(stagingSlice.buffer());
  }


  void DxvkContext::updateDepthStencilImage(
    const Rc<DxvkImage>& image,
    const VkImageSubresourceLayers& subresources,
    VkOffset2D                imageOffset,
    VkExtent2D                imageExtent,
    const void* data,
    VkDeviceSize              pitchPerRow,
    VkDeviceSize              pitchPerLayer,
    VkFormat                  format) {
    auto formatInfo = imageFormatInfo(format);

    VkExtent3D extent3D;
    extent3D.width = imageExtent.width;
    extent3D.height = imageExtent.height;
    extent3D.depth = subresources.layerCount;

    VkDeviceSize pixelCount = extent3D.width * extent3D.height * extent3D.depth;

    DxvkBufferCreateInfo tmpBufferInfo;
    tmpBufferInfo.size = pixelCount * formatInfo->elementSize;
    tmpBufferInfo.usage = VK_BUFFER_USAGE_STORAGE_BUFFER_BIT;
    tmpBufferInfo.stages = VK_PIPELINE_STAGE_COMPUTE_SHADER_BIT;
    tmpBufferInfo.access = VK_ACCESS_SHADER_READ_BIT;

    auto tmpBuffer = m_device->createBuffer(tmpBufferInfo,
      VK_MEMORY_PROPERTY_HOST_VISIBLE_BIT |
      VK_MEMORY_PROPERTY_HOST_COHERENT_BIT, DxvkMemoryStats::Category::AppTexture);

    util::packImageData(tmpBuffer->mapPtr(0), data,
      extent3D, formatInfo->elementSize,
      pitchPerRow, pitchPerLayer);

    copyPackedBufferToDepthStencilImage(
      image, subresources, imageOffset, imageExtent,
      tmpBuffer, 0, VkOffset2D { 0, 0 }, imageExtent,
      format);
  }


  void DxvkContext::uploadBuffer(
    const Rc<DxvkBuffer>& buffer,
    const void* data,
    uint32_t length) {
    auto bufferSlice = buffer->getSliceHandle();

    if (length == 0)
    {
      length = bufferSlice.length;
    }

    auto stagingSlice = m_staging.alloc(CACHE_LINE_SIZE, length);
    auto stagingHandle = stagingSlice.getSliceHandle();

    std::memcpy(stagingHandle.mapPtr, data, length);

    VkBufferCopy region;
    region.srcOffset = stagingHandle.offset;
    region.dstOffset = bufferSlice.offset;
    region.size = length;

    m_cmd->cmdCopyBuffer(DxvkCmdBuffer::SdmaBuffer,
      stagingHandle.handle, bufferSlice.handle, 1, &region);

    m_sdmaBarriers.releaseBuffer(
      m_initBarriers, bufferSlice,
      m_device->queues().transfer.queueFamily,
      VK_PIPELINE_STAGE_TRANSFER_BIT,
      VK_ACCESS_TRANSFER_WRITE_BIT,
      m_device->queues().graphics.queueFamily,
      buffer->info().stages,
      buffer->info().access);

    m_cmd->trackResource<DxvkAccess::Read>(stagingSlice.buffer());
    m_cmd->trackResource<DxvkAccess::Write>(buffer);
  }


  void DxvkContext::uploadImage(
    const Rc<DxvkImage>& image,
    const VkImageSubresourceLayers& subresources,
    const void*               data,
    VkDeviceSize              pitchPerRow,
    VkDeviceSize              pitchPerLayer) {
    const DxvkFormatInfo* formatInfo = image->formatInfo();

    VkOffset3D imageOffset = { 0, 0, 0 };
    VkExtent3D imageExtent = image->mipLevelExtent(subresources.mipLevel);

    // Allocate staging buffer slice and copy data to it
    VkExtent3D elementCount = util::computeBlockCount(
      imageExtent, formatInfo->blockSize);
    elementCount.depth *= subresources.layerCount;

    // NV-DXVK start: early submit heuristics for memcpy work
    auto bytesToCopy = formatInfo->elementSize * util::flattenImageExtent(elementCount);
    auto stagingSlice = m_staging.alloc(CACHE_LINE_SIZE, bytesToCopy);
    // NV-DXVK end

    auto stagingHandle = stagingSlice.getSliceHandle();

    util::packImageData(stagingHandle.mapPtr, data,
      elementCount, formatInfo->elementSize,
      pitchPerRow, pitchPerLayer);

    DxvkCmdBuffer cmdBuffer = DxvkCmdBuffer::SdmaBuffer;
    DxvkBarrierSet* barriers = &m_sdmaAcquires;

    if (subresources.aspectMask & (VK_IMAGE_ASPECT_DEPTH_BIT | VK_IMAGE_ASPECT_STENCIL_BIT)) {
      cmdBuffer = DxvkCmdBuffer::InitBuffer;
      barriers = &m_initBarriers;
    }

    // Discard previous subresource contents
    barriers->accessImage(image,
      vk::makeSubresourceRange(subresources),
      VK_IMAGE_LAYOUT_UNDEFINED, 0, 0,
      image->pickLayout(VK_IMAGE_LAYOUT_TRANSFER_DST_OPTIMAL),
      VK_PIPELINE_STAGE_TRANSFER_BIT,
      VK_ACCESS_TRANSFER_WRITE_BIT);

    barriers->recordCommands(m_cmd);

    this->copyImageHostData(cmdBuffer,
      image, subresources, imageOffset, imageExtent,
      data, pitchPerRow, pitchPerLayer);

    // Transfer ownership to graphics queue
    if (cmdBuffer == DxvkCmdBuffer::SdmaBuffer) {
      m_sdmaBarriers.releaseImage(m_initBarriers,
        image, vk::makeSubresourceRange(subresources),
        m_device->queues().transfer.queueFamily,
        image->pickLayout(VK_IMAGE_LAYOUT_TRANSFER_DST_OPTIMAL),
        VK_PIPELINE_STAGE_TRANSFER_BIT,
        VK_ACCESS_TRANSFER_WRITE_BIT,
        m_device->queues().graphics.queueFamily,
        image->info().layout,
        image->info().stages,
        image->info().access);
    }
    else {
      barriers->accessImage(image,
        vk::makeSubresourceRange(subresources),
        image->pickLayout(VK_IMAGE_LAYOUT_TRANSFER_DST_OPTIMAL),
        VK_PIPELINE_STAGE_TRANSFER_BIT,
        VK_ACCESS_TRANSFER_WRITE_BIT,
        image->info().layout,
        image->info().stages,
        image->info().access);
    }

    m_cmd->trackResource<DxvkAccess::Write>(image);
    m_cmd->trackResource<DxvkAccess::Read>(stagingSlice.buffer());

    // NV-DXVK start: early submit heuristics for memcpy work
    recordGPUMemCopy(bytesToCopy);
    // NV-DXVK end
  }

  void DxvkContext::setViewports(
    uint32_t            viewportCount,
    const VkViewport* viewports,
    const VkRect2D* scissorRects) {
    if (m_state.gp.state.rs.viewportCount() != viewportCount) {
      m_state.gp.state.rs.setViewportCount(viewportCount);
      m_flags.set(DxvkContextFlag::GpDirtyPipelineState);
    }

    for (uint32_t i = 0; i < viewportCount; i++) {
      m_state.vp.viewports[i] = viewports[i];
      m_state.vp.scissorRects[i] = scissorRects[i];

      // Vulkan viewports are not allowed to have a width or
      // height of zero, so we fall back to a dummy viewport
      // and instead set an empty scissor rect, which is legal.
      if (viewports[i].width == 0.0f || viewports[i].height == 0.0f) {
        m_state.vp.viewports[i] = VkViewport{
          0.0f, 0.0f, 1.0f, 1.0f, 0.0f, 1.0f };
        m_state.vp.scissorRects[i] = VkRect2D{
          VkOffset2D { 0, 0 },
          VkExtent2D { 0, 0 } };
      }
    }

    m_flags.set(DxvkContextFlag::GpDirtyViewport);
  }


  void DxvkContext::setBlendConstants(
    DxvkBlendConstants  blendConstants) {
    if (m_state.dyn.blendConstants != blendConstants) {
      m_state.dyn.blendConstants = blendConstants;
      m_flags.set(DxvkContextFlag::GpDirtyBlendConstants);
    }
  }


  void DxvkContext::setDepthBias(
    DxvkDepthBias       depthBias) {
    if (m_state.dyn.depthBias != depthBias) {
      m_state.dyn.depthBias = depthBias;
      m_flags.set(DxvkContextFlag::GpDirtyDepthBias);
    }
  }


  void DxvkContext::setDepthBounds(
    DxvkDepthBounds     depthBounds) {
    if (m_state.dyn.depthBounds != depthBounds) {
      m_state.dyn.depthBounds = depthBounds;
      m_flags.set(DxvkContextFlag::GpDirtyDepthBounds);
    }

    if (m_state.gp.state.ds.enableDepthBoundsTest() != depthBounds.enableDepthBounds) {
      m_state.gp.state.ds.setEnableDepthBoundsTest(depthBounds.enableDepthBounds);
      m_flags.set(DxvkContextFlag::GpDirtyPipelineState);
    }
  }


  void DxvkContext::setStencilReference(
    uint32_t            reference) {
    if (m_state.dyn.stencilReference != reference) {
      m_state.dyn.stencilReference = reference;
      m_flags.set(DxvkContextFlag::GpDirtyStencilRef);
    }
  }


  void DxvkContext::setInputAssemblyState(const DxvkInputAssemblyState& ia) {
    m_state.gp.state.ia = DxvkIaInfo(
      ia.primitiveTopology,
      ia.primitiveRestart,
      ia.patchVertexCount);

    m_flags.set(DxvkContextFlag::GpDirtyPipelineState);
  }


  void DxvkContext::setInputLayout(
    uint32_t             attributeCount,
    const DxvkVertexAttribute* attributes,
    uint32_t             bindingCount,
    const DxvkVertexBinding* bindings) {
    m_flags.set(
      DxvkContextFlag::GpDirtyPipelineState,
      DxvkContextFlag::GpDirtyVertexBuffers);

    for (uint32_t i = 0; i < attributeCount; i++) {
      m_state.gp.state.ilAttributes[i] = DxvkIlAttribute(
        attributes[i].location, attributes[i].binding,
        attributes[i].format, attributes[i].offset);
    }

    for (uint32_t i = attributeCount; i < m_state.gp.state.il.attributeCount(); i++)
      m_state.gp.state.ilAttributes[i] = DxvkIlAttribute();

    for (uint32_t i = 0; i < bindingCount; i++) {
      m_state.gp.state.ilBindings[i] = DxvkIlBinding(
        bindings[i].binding, 0, bindings[i].inputRate,
        bindings[i].fetchRate);
    }

    for (uint32_t i = bindingCount; i < m_state.gp.state.il.bindingCount(); i++)
      m_state.gp.state.ilBindings[i] = DxvkIlBinding();

    m_state.gp.state.il = DxvkIlInfo(attributeCount, bindingCount);
  }


  void DxvkContext::setRasterizerState(const DxvkRasterizerState& rs) {
    m_state.gp.state.rs = DxvkRsInfo(
      rs.depthClipEnable,
      rs.depthBiasEnable,
      rs.polygonMode,
      rs.cullMode,
      rs.frontFace,
      m_state.gp.state.rs.viewportCount(),
      rs.sampleCount,
      rs.conservativeMode);

    m_flags.set(DxvkContextFlag::GpDirtyPipelineState);
  }


  void DxvkContext::setMultisampleState(const DxvkMultisampleState& ms) {
    m_state.gp.state.ms = DxvkMsInfo(
      m_state.gp.state.ms.sampleCount(),
      ms.sampleMask,
      ms.enableAlphaToCoverage);

    m_flags.set(DxvkContextFlag::GpDirtyPipelineState);
  }


  void DxvkContext::setDepthStencilState(const DxvkDepthStencilState& ds) {
    m_state.gp.state.ds = DxvkDsInfo(
      ds.enableDepthTest,
      ds.enableDepthWrite,
      m_state.gp.state.ds.enableDepthBoundsTest(),
      ds.enableStencilTest,
      ds.depthCompareOp);

    m_state.gp.state.dsFront = DxvkDsStencilOp(ds.stencilOpFront);
    m_state.gp.state.dsBack = DxvkDsStencilOp(ds.stencilOpBack);

    m_flags.set(DxvkContextFlag::GpDirtyPipelineState);
  }


  void DxvkContext::setLogicOpState(const DxvkLogicOpState& lo) {
    m_state.gp.state.om = DxvkOmInfo(
      lo.enableLogicOp,
      lo.logicOp);

    m_flags.set(DxvkContextFlag::GpDirtyPipelineState);
  }


  void DxvkContext::setBlendMode(
    uint32_t            attachment,
    const DxvkBlendMode& blendMode) {
    m_state.gp.state.omBlend[attachment] = DxvkOmAttachmentBlend(
      blendMode.enableBlending,
      blendMode.colorSrcFactor,
      blendMode.colorDstFactor,
      blendMode.colorBlendOp,
      blendMode.alphaSrcFactor,
      blendMode.alphaDstFactor,
      blendMode.alphaBlendOp,
      blendMode.writeMask);

    m_flags.set(DxvkContextFlag::GpDirtyPipelineState);
  }


  void DxvkContext::setSpecConstant(
    VkPipelineBindPoint pipeline,
    uint32_t            index,
    uint32_t            value) {
    // NV-DXVK start: terrain baking
    static_assert(D3D9SpecConstantId::Count <= DxvkLimits::MaxNumSpecConstants);
    // NV-DXVK end
    auto& specConst =
      pipeline == VK_PIPELINE_BIND_POINT_GRAPHICS
      ? m_state.gp.state.sc.specConstants[index]
      : pipeline == VK_PIPELINE_BIND_POINT_COMPUTE
        ? m_state.cp.state.sc.specConstants[index]
        : m_state.rp.state.sc.specConstants[index];

    if (specConst != value) {
      specConst = value;

      m_flags.set(
        pipeline == VK_PIPELINE_BIND_POINT_GRAPHICS
        ? DxvkContextFlag::GpDirtyPipelineState
        : pipeline == VK_PIPELINE_BIND_POINT_COMPUTE
          ? DxvkContextFlag::CpDirtyPipelineState
          : DxvkContextFlag::RpDirtyPipelineState);
    }
  }


  void DxvkContext::setBarrierControl(DxvkBarrierControlFlags control) {
    m_barrierControl = control;
  }


  void DxvkContext::signalGpuEvent(const Rc<DxvkGpuEvent>& event) {
    this->spillRenderPass(true);
    
    DxvkGpuEventHandle handle = m_common->eventPool().allocEvent();

    m_cmd->cmdSetEvent(handle.event,
      VK_PIPELINE_STAGE_BOTTOM_OF_PIPE_BIT);

    m_cmd->trackGpuEvent(event->reset(handle));
    m_cmd->trackResource<DxvkAccess::None>(event);
  }


  void DxvkContext::launchCuKernelNVX(
    const VkCuLaunchInfoNVX& nvxLaunchInfo,
    const std::vector<std::pair<Rc<DxvkBuffer>, DxvkAccessFlags>>& buffers,
    const std::vector<std::pair<Rc<DxvkImage>,  DxvkAccessFlags>>& images) {
    // The resources in the std::vectors above are called-out
    // explicitly in the API for barrier and tracking purposes
    // since they're being used bindlessly.
    this->spillRenderPass(true);

    VkPipelineStageFlags srcStages = 0;
    VkAccessFlags srcAccess = 0;

    for (auto& r : buffers) {
      srcStages |= r.first->info().stages;
      srcAccess |= r.first->info().access;
    }

    for (auto& r : images) {
      srcStages |= r.first->info().stages;
      srcAccess |= r.first->info().access;

      this->prepareImage(m_execBarriers, r.first, r.first->getAvailableSubresources());
    }

    m_execBarriers.accessMemory(srcStages, srcAccess,
      VK_PIPELINE_STAGE_ALL_COMMANDS_BIT,
      VK_ACCESS_SHADER_READ_BIT | VK_ACCESS_SHADER_WRITE_BIT);
    m_execBarriers.recordCommands(m_cmd);

    m_cmd->cmdLaunchCuKernel(nvxLaunchInfo);

    for (auto& r : buffers) {
      VkAccessFlags accessFlags = (r.second.test(DxvkAccess::Read) * VK_ACCESS_SHADER_READ_BIT)
                                | (r.second.test(DxvkAccess::Write) * VK_ACCESS_SHADER_WRITE_BIT);
      DxvkBufferSliceHandle bufferSlice = r.first->getSliceHandle();
      m_execBarriers.accessBuffer(bufferSlice,
        VK_PIPELINE_STAGE_ALL_COMMANDS_BIT,
        accessFlags,
        r.first->info().stages,
        r.first->info().access);
    }

    for (auto& r : images) {
      VkAccessFlags accessFlags = (r.second.test(DxvkAccess::Read) * VK_ACCESS_SHADER_READ_BIT)
                                | (r.second.test(DxvkAccess::Write) * VK_ACCESS_SHADER_WRITE_BIT);
      m_execBarriers.accessImage(r.first,
        r.first->getAvailableSubresources(),
        r.first->info().layout,
        VK_PIPELINE_STAGE_ALL_COMMANDS_BIT,
        accessFlags,
        r.first->info().layout,
        r.first->info().stages,
        r.first->info().access);
    }

    for (auto& r : images) {
      if (r.second.test(DxvkAccess::Read)) m_cmd->trackResource<DxvkAccess::Read>(r.first);
      if (r.second.test(DxvkAccess::Write)) m_cmd->trackResource<DxvkAccess::Write>(r.first);
    }

    for (auto& r : buffers) {
      if (r.second.test(DxvkAccess::Read)) m_cmd->trackResource<DxvkAccess::Read>(r.first);
      if (r.second.test(DxvkAccess::Write)) m_cmd->trackResource<DxvkAccess::Write>(r.first);
    }
  }


  void DxvkContext::writeTimestamp(const Rc<DxvkGpuQuery>& query) {
    m_queryManager.writeTimestamp(m_cmd, query);
  }


  void DxvkContext::signal(const Rc<sync::Signal>& signal, uint64_t value) {
    m_cmd->queueSignal(signal, value);
  }


  void DxvkContext::trimStagingBuffers() {
    m_staging.trim();
  }

  void DxvkContext::beginDebugLabel(VkDebugUtilsLabelEXT *label) {
    if (!m_device->instance()->extensions().extDebugUtils)
      return;

    m_cmd->cmdBeginDebugUtilsLabel(label);
  }

  // NV-DXVK start: Integrate Aftermath
  void DxvkContext::deviceDiagnosticCheckpoint(const void* data) {
    if (m_device->extensions().nvDeviceDiagnosticCheckpoints)
      m_cmd->vkCmdSetCheckpointNV(data);
  }
  // NV-DXVK end

  void DxvkContext::endDebugLabel() {
    if (!m_device->instance()->extensions().extDebugUtils)
      return;

    m_cmd->cmdEndDebugUtilsLabel();
  }

  void DxvkContext::insertDebugLabel(VkDebugUtilsLabelEXT *label) {
    if (!m_device->instance()->extensions().extDebugUtils)
      return;

    m_cmd->cmdInsertDebugUtilsLabel(label);
  }


  // NV-DXVK start: early submit heuristics for memcpy work
  void DxvkContext::recordGPUMemCopy(uint32_t bytes)
  {
    // XXX TODO - this early submit logic is disabled because it results in missing geometry.
    return;

    m_bytesCopiedInCurrentCmdlist += bytes;

    const uint32_t threshold = m_device->config().memcpyKickoffThreshold;
    if (threshold > 0 && bytes >= threshold) {
      flushCommandList();
    }
  }
  // NV-DXVK end

  void DxvkContext::blitImageFb(
    const Rc<DxvkImage>& dstImage,
    const Rc<DxvkImage>& srcImage,
    const VkImageBlit& region,
    const VkComponentMapping& mapping,
    VkFilter              filter) {
    auto dstSubresourceRange = vk::makeSubresourceRange(region.dstSubresource);
    auto srcSubresourceRange = vk::makeSubresourceRange(region.srcSubresource);

    if (m_execBarriers.isImageDirty(dstImage, dstSubresourceRange, DxvkAccess::Write)
      || m_execBarriers.isImageDirty(srcImage, srcSubresourceRange, DxvkAccess::Write))
      m_execBarriers.recordCommands(m_cmd);

    bool isDepthStencil = region.srcSubresource.aspectMask & (VK_IMAGE_ASPECT_DEPTH_BIT | VK_IMAGE_ASPECT_STENCIL_BIT);

    VkImageLayout srcLayout = srcImage->pickLayout(isDepthStencil
      ? VK_IMAGE_LAYOUT_DEPTH_STENCIL_READ_ONLY_OPTIMAL
      : VK_IMAGE_LAYOUT_SHADER_READ_ONLY_OPTIMAL);
    
    if (srcImage->info().layout != srcLayout) {
      m_execAcquires.accessImage(
        srcImage, srcSubresourceRange,
        srcImage->info().layout,
        srcImage->info().stages, 0,
        srcLayout,
        VK_PIPELINE_STAGE_FRAGMENT_SHADER_BIT,
        VK_ACCESS_SHADER_READ_BIT);
      
      m_execAcquires.recordCommands(m_cmd);
    }

    // Sort out image offsets so that dstOffset[0] points
    // to the top-left corner of the target area
    VkOffset3D srcOffsets[2] = { region.srcOffsets[0], region.srcOffsets[1] };
    VkOffset3D dstOffsets[2] = { region.dstOffsets[0], region.dstOffsets[1] };

    if (dstOffsets[0].x > dstOffsets[1].x) {
      std::swap(dstOffsets[0].x, dstOffsets[1].x);
      std::swap(srcOffsets[0].x, srcOffsets[1].x);
    }

    if (dstOffsets[0].y > dstOffsets[1].y) {
      std::swap(dstOffsets[0].y, dstOffsets[1].y);
      std::swap(srcOffsets[0].y, srcOffsets[1].y);
    }

    if (dstOffsets[0].z > dstOffsets[1].z) {
      std::swap(dstOffsets[0].z, dstOffsets[1].z);
      std::swap(srcOffsets[0].z, srcOffsets[1].z);
    }

    VkExtent3D dstExtent = {
      uint32_t(dstOffsets[1].x - dstOffsets[0].x),
      uint32_t(dstOffsets[1].y - dstOffsets[0].y),
      uint32_t(dstOffsets[1].z - dstOffsets[0].z) };

    // Begin render pass
    Rc<DxvkMetaBlitRenderPass> pass = new DxvkMetaBlitRenderPass(
      m_device, dstImage, srcImage, region, mapping);
    DxvkMetaBlitPass passObjects = pass->pass();

    VkExtent3D imageExtent = dstImage->mipLevelExtent(region.dstSubresource.mipLevel);

    VkRect2D renderArea;
    renderArea.offset = VkOffset2D{ 0, 0 };
    renderArea.extent = VkExtent2D{ imageExtent.width, imageExtent.height };

    VkRenderPassBeginInfo passInfo;
    passInfo.sType = VK_STRUCTURE_TYPE_RENDER_PASS_BEGIN_INFO;
    passInfo.pNext = nullptr;
    passInfo.renderPass = passObjects.renderPass;
    passInfo.framebuffer = passObjects.framebuffer;
    passInfo.renderArea = renderArea;
    passInfo.clearValueCount = 0;
    passInfo.pClearValues = nullptr;

    m_cmd->cmdBeginRenderPass(&passInfo, VK_SUBPASS_CONTENTS_INLINE);

    // Bind pipeline
    DxvkMetaBlitPipeline pipeInfo = m_common->metaBlit().getPipeline(
      pass->viewType(), dstImage->info().format, dstImage->info().sampleCount);

    m_cmd->cmdBindPipeline(VK_PIPELINE_BIND_POINT_GRAPHICS, pipeInfo.pipeHandle);

    // Set up viewport
    VkViewport viewport;
    viewport.x = float(dstOffsets[0].x);
    viewport.y = float(dstOffsets[0].y);
    viewport.width = float(dstExtent.width);
    viewport.height = float(dstExtent.height);
    viewport.minDepth = 0.0f;
    viewport.maxDepth = 1.0f;

    VkRect2D scissor;
    scissor.offset = { dstOffsets[0].x, dstOffsets[0].y };
    scissor.extent = { dstExtent.width, dstExtent.height };

    m_cmd->cmdSetViewport(0, 1, &viewport);
    m_cmd->cmdSetScissor(0, 1, &scissor);

    // Bind source image view
    VkDescriptorImageInfo descriptorImage;
    descriptorImage.sampler     = m_common->metaBlit().getSampler(filter);
    descriptorImage.imageView   = passObjects.srcView;
    descriptorImage.imageLayout = srcLayout;
    
    VkWriteDescriptorSet descriptorWrite;
    descriptorWrite.sType = VK_STRUCTURE_TYPE_WRITE_DESCRIPTOR_SET;
    descriptorWrite.pNext = nullptr;
    // NV-DXVK start: use EXT_debug_utils
    descriptorWrite.dstSet = allocateDescriptorSet(pipeInfo.dsetLayout, "DxvkContext::blitImageFb");
    // NV-DXVK end
    descriptorWrite.dstBinding = 0;
    descriptorWrite.dstArrayElement = 0;
    descriptorWrite.descriptorCount = 1;
    descriptorWrite.descriptorType = VK_DESCRIPTOR_TYPE_COMBINED_IMAGE_SAMPLER;
    descriptorWrite.pImageInfo = &descriptorImage;
    descriptorWrite.pBufferInfo = nullptr;
    descriptorWrite.pTexelBufferView = nullptr;

    m_cmd->updateDescriptorSets(1, &descriptorWrite);
    m_cmd->cmdBindDescriptorSet(VK_PIPELINE_BIND_POINT_GRAPHICS,
      pipeInfo.pipeLayout, descriptorWrite.dstSet, 0, nullptr);

    // Compute shader parameters for the operation
    VkExtent3D srcExtent = srcImage->mipLevelExtent(region.srcSubresource.mipLevel);

    DxvkMetaBlitPushConstants pushConstants = { };
    pushConstants.srcCoord0 = {
      float(srcOffsets[0].x) / float(srcExtent.width),
      float(srcOffsets[0].y) / float(srcExtent.height),
      float(srcOffsets[0].z) / float(srcExtent.depth) };
    pushConstants.srcCoord1 = {
      float(srcOffsets[1].x) / float(srcExtent.width),
      float(srcOffsets[1].y) / float(srcExtent.height),
      float(srcOffsets[1].z) / float(srcExtent.depth) };
    pushConstants.layerCount = pass->framebufferLayerCount();

    m_cmd->cmdPushConstants(
      pipeInfo.pipeLayout,
      VK_SHADER_STAGE_FRAGMENT_BIT,
      0, sizeof(pushConstants),
      &pushConstants);

    m_cmd->cmdDraw(3, pushConstants.layerCount, 0, 0);
    m_cmd->cmdEndRenderPass();

    // Add barriers and track image objects
    m_execBarriers.accessImage(dstImage,
      vk::makeSubresourceRange(region.dstSubresource),
      dstImage->info().layout,
      VK_PIPELINE_STAGE_COLOR_ATTACHMENT_OUTPUT_BIT,
      VK_ACCESS_COLOR_ATTACHMENT_WRITE_BIT,
      dstImage->info().layout,
      dstImage->info().stages,
      dstImage->info().access);

    m_execBarriers.accessImage(srcImage,
      vk::makeSubresourceRange(region.srcSubresource),
      srcLayout,
      VK_PIPELINE_STAGE_FRAGMENT_SHADER_BIT,
      VK_ACCESS_SHADER_READ_BIT,
      srcImage->info().layout,
      srcImage->info().stages,
      srcImage->info().access);

    m_cmd->trackResource<DxvkAccess::Write>(dstImage);
    m_cmd->trackResource<DxvkAccess::Read>(srcImage);
    m_cmd->trackResource<DxvkAccess::None>(pass);
  }


  void DxvkContext::blitImageHw(
    const Rc<DxvkImage>& dstImage,
    const Rc<DxvkImage>& srcImage,
    const VkImageBlit& region,
    VkFilter              filter) {
    auto dstSubresourceRange = vk::makeSubresourceRange(region.dstSubresource);
    auto srcSubresourceRange = vk::makeSubresourceRange(region.srcSubresource);

    if (m_execBarriers.isImageDirty(dstImage, dstSubresourceRange, DxvkAccess::Write)
      || m_execBarriers.isImageDirty(srcImage, srcSubresourceRange, DxvkAccess::Write))
      m_execBarriers.recordCommands(m_cmd);

    // Prepare the two images for transfer ops if necessary
    auto dstLayout = dstImage->pickLayout(VK_IMAGE_LAYOUT_TRANSFER_DST_OPTIMAL);
    auto srcLayout = srcImage->pickLayout(VK_IMAGE_LAYOUT_TRANSFER_SRC_OPTIMAL);

    if (dstImage->info().layout != dstLayout) {
      m_execAcquires.accessImage(
        dstImage, dstSubresourceRange,
        dstImage->info().layout,
        VK_PIPELINE_STAGE_TRANSFER_BIT, 0,
        dstLayout,
        VK_PIPELINE_STAGE_TRANSFER_BIT,
        VK_ACCESS_TRANSFER_WRITE_BIT);
    }

    if (srcImage->info().layout != srcLayout) {
      m_execAcquires.accessImage(
        srcImage, srcSubresourceRange,
        srcImage->info().layout,
        VK_PIPELINE_STAGE_TRANSFER_BIT, 0,
        srcLayout,
        VK_PIPELINE_STAGE_TRANSFER_BIT,
        VK_ACCESS_TRANSFER_READ_BIT);
    }

    m_execAcquires.recordCommands(m_cmd);

    // Perform the blit operation
    m_cmd->cmdBlitImage(
      srcImage->handle(), srcLayout,
      dstImage->handle(), dstLayout,
      1, &region, filter);

    m_execBarriers.accessImage(
      dstImage, dstSubresourceRange, dstLayout,
      VK_PIPELINE_STAGE_TRANSFER_BIT,
      VK_ACCESS_TRANSFER_WRITE_BIT,
      dstImage->info().layout,
      dstImage->info().stages,
      dstImage->info().access);

    m_execBarriers.accessImage(
      srcImage, srcSubresourceRange, srcLayout,
      VK_PIPELINE_STAGE_TRANSFER_BIT,
      VK_ACCESS_TRANSFER_READ_BIT,
      srcImage->info().layout,
      srcImage->info().stages,
      srcImage->info().access);

    m_cmd->trackResource<DxvkAccess::Write>(dstImage);
    m_cmd->trackResource<DxvkAccess::Read>(srcImage);
  }


  template<bool ToImage>
  void DxvkContext::copyImageBufferData(
          DxvkCmdBuffer         cmd,
    const Rc<DxvkImage>&        image,
    const VkImageSubresourceLayers& imageSubresource,
          VkOffset3D            imageOffset,
          VkExtent3D            imageExtent,
          VkImageLayout         imageLayout,
    const DxvkBufferSliceHandle& bufferSlice,
          VkDeviceSize          bufferRowAlignment,
          VkDeviceSize          bufferSliceAlignment) {
    auto formatInfo = image->formatInfo();
    auto layers = imageSubresource.layerCount;

    VkDeviceSize bufferOffset = bufferSlice.offset;

    // Do one copy region per layer in case the buffer memory layout is weird
    if (bufferSliceAlignment || formatInfo->flags.test(DxvkFormatFlag::MultiPlane))
      layers = 1;

    for (uint32_t i = 0; i < imageSubresource.layerCount; i += layers) {
      auto aspectOffset = bufferOffset;

      for (auto aspects = imageSubresource.aspectMask; aspects; ) {
        auto aspect = vk::getNextAspect(aspects);
        auto elementSize = formatInfo->elementSize;

        VkBufferImageCopy copyRegion = { };
        copyRegion.imageSubresource.aspectMask = aspect;
        copyRegion.imageSubresource.baseArrayLayer = imageSubresource.baseArrayLayer + i;
        copyRegion.imageSubresource.layerCount = layers;
        copyRegion.imageSubresource.mipLevel = imageSubresource.mipLevel;
        copyRegion.imageOffset = imageOffset;
        copyRegion.imageExtent = imageExtent;

        if (formatInfo->flags.test(DxvkFormatFlag::MultiPlane)) {
          auto plane = &formatInfo->planes[vk::getPlaneIndex(aspect)];
          copyRegion.imageOffset.x /= plane->blockSize.width;
          copyRegion.imageOffset.y /= plane->blockSize.height;
          copyRegion.imageExtent.width  /= plane->blockSize.width;
          copyRegion.imageExtent.height /= plane->blockSize.height;
          elementSize = plane->elementSize;
        }

        // Vulkan can't really express row pitch in the same way that client APIs
        // may expect, so we'll need to do some heroics here and hope that it works
        VkExtent3D blockCount = util::computeBlockCount(copyRegion.imageExtent, formatInfo->blockSize);
        VkDeviceSize rowPitch = blockCount.width * elementSize;

        if (bufferRowAlignment > elementSize)
          rowPitch = bufferRowAlignment >= rowPitch ? bufferRowAlignment : align(rowPitch, bufferRowAlignment);

        VkDeviceSize slicePitch = blockCount.height * rowPitch;

        if (image->info().type == VK_IMAGE_TYPE_3D && bufferSliceAlignment > elementSize)
          slicePitch = bufferSliceAlignment >= slicePitch ? bufferSliceAlignment : align(slicePitch, bufferSliceAlignment);

        copyRegion.bufferOffset      = aspectOffset;
        copyRegion.bufferRowLength   = formatInfo->blockSize.width * rowPitch / elementSize;
        copyRegion.bufferImageHeight = formatInfo->blockSize.height * slicePitch / rowPitch;

        // Perform the actual copy
        if constexpr (ToImage) {
          m_cmd->cmdCopyBufferToImage(cmd, bufferSlice.handle,
            image->handle(), imageLayout, 1, &copyRegion);
        } else {
          m_cmd->cmdCopyImageToBuffer(cmd, image->handle(), imageLayout,
            bufferSlice.handle, 1, &copyRegion);
        }

        aspectOffset += blockCount.depth * slicePitch;
      }

      // Advance to next layer. This is non-trivial for multi-plane formats
      // since plane data for each layer is expected to be packed.
      VkDeviceSize layerPitch = aspectOffset - bufferOffset;

      if (bufferSliceAlignment)
        layerPitch = bufferSliceAlignment >= layerPitch ? bufferSliceAlignment : align(layerPitch, bufferSliceAlignment);

      bufferOffset += layerPitch;
    }
  }


  void DxvkContext::copyImageHostData(
          DxvkCmdBuffer         cmd,
    const Rc<DxvkImage>&        image,
    const VkImageSubresourceLayers& imageSubresource,
          VkOffset3D            imageOffset,
          VkExtent3D            imageExtent,
    const void*                 hostData,
          VkDeviceSize          rowPitch,
          VkDeviceSize          slicePitch) {
    auto formatInfo = image->formatInfo();
    auto srcData = reinterpret_cast<const char*>(hostData);

    for (uint32_t i = 0; i < imageSubresource.layerCount; i++) {
      auto layerData = srcData + i * slicePitch;

      for (auto aspects = imageSubresource.aspectMask; aspects; ) {
        auto aspect = vk::getNextAspect(aspects);
        auto extent = imageExtent;

        VkDeviceSize elementSize = formatInfo->elementSize;

        if (formatInfo->flags.test(DxvkFormatFlag::MultiPlane)) {
          auto plane = &formatInfo->planes[vk::getPlaneIndex(aspect)];
          extent.width  /= plane->blockSize.width;
          extent.height /= plane->blockSize.height;
          elementSize = plane->elementSize;
        }

        auto blockCount = util::computeBlockCount(extent, formatInfo->blockSize);
        auto stagingSlice  = m_staging.alloc(CACHE_LINE_SIZE, elementSize * util::flattenImageExtent(blockCount));
        auto stagingHandle = stagingSlice.getSliceHandle();

        util::packImageData(stagingHandle.mapPtr, layerData,
          blockCount, elementSize, rowPitch, slicePitch);

        auto subresource = imageSubresource;
        subresource.aspectMask = aspect;

        this->copyImageBufferData<true>(cmd,
          image, subresource, imageOffset, imageExtent,
          image->pickLayout(VK_IMAGE_LAYOUT_TRANSFER_DST_OPTIMAL),
          stagingHandle, 0, 0);

        layerData += blockCount.height * rowPitch;

        m_cmd->trackResource<DxvkAccess::Read>(stagingSlice.buffer());
      }
    }
  }


  void DxvkContext::clearImageViewFb(
    const Rc<DxvkImageView>& imageView,
    VkOffset3D            offset,
    VkExtent3D            extent,
    VkImageAspectFlags    aspect,
    VkClearValue          value) {
    this->updateFramebuffer();

    // Find out if the render target view is currently bound,
    // so that we can avoid spilling the render pass if it is.
    int32_t attachmentIndex = -1;

    if (m_state.om.framebufferInfo.isFullSize(imageView))
      attachmentIndex = m_state.om.framebufferInfo.findAttachment(imageView);

    if (attachmentIndex >= 0 && !m_state.om.framebufferInfo.isWritable(attachmentIndex, aspect))
      attachmentIndex = -1;

    if (attachmentIndex < 0) {
      this->spillRenderPass(false);

      if (m_execBarriers.isImageDirty(
        imageView->image(),
        imageView->imageSubresources(),
        DxvkAccess::Write))
        m_execBarriers.recordCommands(m_cmd);

      // Set up a temporary framebuffer
      DxvkRenderTargets attachments;
      DxvkRenderPassOps ops;

      VkPipelineStageFlags clearStages = 0;
      VkAccessFlags        clearAccess = 0;

      if (imageView->info().aspect & VK_IMAGE_ASPECT_COLOR_BIT) {
        clearStages |= VK_PIPELINE_STAGE_COLOR_ATTACHMENT_OUTPUT_BIT;
        clearAccess |= VK_ACCESS_COLOR_ATTACHMENT_WRITE_BIT
          | VK_ACCESS_COLOR_ATTACHMENT_READ_BIT;

        attachments.color[0].view = imageView;
        attachments.color[0].layout = imageView->pickLayout(VK_IMAGE_LAYOUT_COLOR_ATTACHMENT_OPTIMAL);

        ops.colorOps[0].loadOp = VK_ATTACHMENT_LOAD_OP_LOAD;
        ops.colorOps[0].loadLayout = imageView->imageInfo().layout;
        ops.colorOps[0].storeLayout = imageView->imageInfo().layout;
      }
      else {
        clearStages |= VK_PIPELINE_STAGE_EARLY_FRAGMENT_TESTS_BIT
          | VK_PIPELINE_STAGE_LATE_FRAGMENT_TESTS_BIT;
        clearAccess |= VK_ACCESS_DEPTH_STENCIL_ATTACHMENT_WRITE_BIT
          | VK_ACCESS_DEPTH_STENCIL_ATTACHMENT_READ_BIT;

        attachments.depth.view = imageView;
        attachments.depth.layout = imageView->pickLayout(VK_IMAGE_LAYOUT_DEPTH_STENCIL_ATTACHMENT_OPTIMAL);

        ops.depthOps.loadOpD = VK_ATTACHMENT_LOAD_OP_LOAD;
        ops.depthOps.loadOpS = VK_ATTACHMENT_LOAD_OP_LOAD;
        ops.depthOps.loadLayout = imageView->imageInfo().layout;
        ops.depthOps.storeLayout = imageView->imageInfo().layout;
      }

      ops.barrier.srcStages = clearStages;
      ops.barrier.srcAccess = clearAccess;
      ops.barrier.dstStages = imageView->imageInfo().stages;
      ops.barrier.dstAccess = imageView->imageInfo().access;

      // We cannot leverage render pass clears
      // because we clear only part of the view
      this->renderPassBindFramebuffer(makeFramebufferInfo(attachments), ops, 0, nullptr);
    } else {
      // Make sure the render pass is active so
      // that we can actually perform the clear
      this->startRenderPass();
    }

    // Perform the actual clear operation
    VkClearAttachment clearInfo;
    clearInfo.aspectMask          = aspect;
    clearInfo.colorAttachment     = 0;
    clearInfo.clearValue          = value;

    if ((aspect & VK_IMAGE_ASPECT_COLOR_BIT) && (attachmentIndex >= 0))
      clearInfo.colorAttachment   = m_state.om.framebufferInfo.getColorAttachmentIndex(attachmentIndex);

    VkClearRect clearRect;
    clearRect.rect.offset.x = offset.x;
    clearRect.rect.offset.y = offset.y;
    clearRect.rect.extent.width = extent.width;
    clearRect.rect.extent.height = extent.height;
    clearRect.baseArrayLayer = 0;
    clearRect.layerCount = imageView->info().numLayers;

    clearAttachments(clearInfo, clearRect);

    // Unbind temporary framebuffer
    if (attachmentIndex < 0)
      this->renderPassUnbindFramebuffer();
  }

  void DxvkContext::clearAttachments(VkClearAttachment clearInfo, VkClearRect clearRect)
  {
    m_cmd->cmdClearAttachments(1, &clearInfo, 1, &clearRect);
  }

  void DxvkContext::clearImageViewCs(
    const Rc<DxvkImageView>&    imageView,
          VkOffset3D            offset,
          VkExtent3D            extent,
          VkClearValue          value) {
    this->spillRenderPass(false);
    this->unbindComputePipeline();

    if (m_execBarriers.isImageDirty(
      imageView->image(),
      imageView->imageSubresources(),
      DxvkAccess::Write))
      m_execBarriers.recordCommands(m_cmd);

    // Query pipeline objects to use for this clear operation
    DxvkMetaClearPipeline pipeInfo = m_common->metaClear().getClearImagePipeline(
      imageView->type(), imageFormatInfo(imageView->info().format)->flags);

    // Create a descriptor set pointing to the view
    // NV-DXVK start: use EXT_debug_utils
    VkDescriptorSet descriptorSet = allocateDescriptorSet(pipeInfo.dsetLayout, "DxvkContext::clearImageViewCs");
    // NV-DXVK end

    VkDescriptorImageInfo viewInfo;
    viewInfo.sampler = VK_NULL_HANDLE;
    viewInfo.imageView = imageView->handle();
    viewInfo.imageLayout = imageView->imageInfo().layout;

    VkWriteDescriptorSet descriptorWrite;
    descriptorWrite.sType = VK_STRUCTURE_TYPE_WRITE_DESCRIPTOR_SET;
    descriptorWrite.pNext = nullptr;
    descriptorWrite.dstSet = descriptorSet;
    descriptorWrite.dstBinding = 0;
    descriptorWrite.dstArrayElement = 0;
    descriptorWrite.descriptorCount = 1;
    descriptorWrite.descriptorType = VK_DESCRIPTOR_TYPE_STORAGE_IMAGE;
    descriptorWrite.pImageInfo = &viewInfo;
    descriptorWrite.pBufferInfo = nullptr;
    descriptorWrite.pTexelBufferView = nullptr;
    m_cmd->updateDescriptorSets(1, &descriptorWrite);

    // Prepare shader arguments
    DxvkMetaClearArgs pushArgs = { };
    pushArgs.clearValue = value.color;
    pushArgs.offset = offset;
    pushArgs.extent = extent;

    VkExtent3D workgroups = util::computeBlockCount(
      pushArgs.extent, pipeInfo.workgroupSize);

    if (imageView->type() == VK_IMAGE_VIEW_TYPE_1D_ARRAY)
      workgroups.height = imageView->subresources().layerCount;
    else if (imageView->type() == VK_IMAGE_VIEW_TYPE_2D_ARRAY)
      workgroups.depth = imageView->subresources().layerCount;

    m_cmd->cmdBindPipeline(
      VK_PIPELINE_BIND_POINT_COMPUTE,
      pipeInfo.pipeline);
    m_cmd->cmdBindDescriptorSet(
      VK_PIPELINE_BIND_POINT_COMPUTE,
      pipeInfo.pipeLayout, descriptorSet,
      0, nullptr);
    m_cmd->cmdPushConstants(
      pipeInfo.pipeLayout,
      VK_SHADER_STAGE_COMPUTE_BIT,
      0, sizeof(pushArgs), &pushArgs);
    m_cmd->cmdDispatch(
      workgroups.width,
      workgroups.height,
      workgroups.depth);

    m_execBarriers.accessImage(
      imageView->image(),
      imageView->imageSubresources(),
      imageView->imageInfo().layout,
      VK_PIPELINE_STAGE_COMPUTE_SHADER_BIT,
      VK_ACCESS_SHADER_WRITE_BIT,
      imageView->imageInfo().layout,
      imageView->imageInfo().stages,
      imageView->imageInfo().access);

    m_cmd->trackResource<DxvkAccess::None>(imageView);
    m_cmd->trackResource<DxvkAccess::Write>(imageView->image());
  }

  
  void DxvkContext::copyImageHw(
    const Rc<DxvkImage>&        dstImage,
          VkImageSubresourceLayers dstSubresource,
          VkOffset3D            dstOffset,
    const Rc<DxvkImage>&        srcImage,
          VkImageSubresourceLayers srcSubresource,
          VkOffset3D            srcOffset,
          VkExtent3D            extent) {
    auto dstSubresourceRange = vk::makeSubresourceRange(dstSubresource);
    auto srcSubresourceRange = vk::makeSubresourceRange(srcSubresource);

    auto dstFormatInfo = dstImage->formatInfo();

    if (m_execBarriers.isImageDirty(dstImage, dstSubresourceRange, DxvkAccess::Write)
     || m_execBarriers.isImageDirty(srcImage, srcSubresourceRange, DxvkAccess::Write))
      m_execBarriers.recordCommands(m_cmd);

    VkImageLayout dstImageLayout = dstImage->pickLayout(VK_IMAGE_LAYOUT_TRANSFER_DST_OPTIMAL);
    VkImageLayout srcImageLayout = srcImage->pickLayout(VK_IMAGE_LAYOUT_TRANSFER_SRC_OPTIMAL);

    VkImageLayout dstInitImageLayout = dstImage->info().layout;

    if (dstImage->isFullSubresource(dstSubresource, extent))
      dstInitImageLayout = VK_IMAGE_LAYOUT_UNDEFINED;

    if (dstImageLayout != dstInitImageLayout) {
      m_execAcquires.accessImage(
        dstImage, dstSubresourceRange,
        dstInitImageLayout,
        VK_PIPELINE_STAGE_TRANSFER_BIT, 0,
        dstImageLayout,
        VK_PIPELINE_STAGE_TRANSFER_BIT,
        VK_ACCESS_TRANSFER_WRITE_BIT);
    }

    if (srcImageLayout != srcImage->info().layout) {
      m_execAcquires.accessImage(
        srcImage, srcSubresourceRange,
        srcImage->info().layout,
        VK_PIPELINE_STAGE_TRANSFER_BIT, 0,
        srcImageLayout,
        VK_PIPELINE_STAGE_TRANSFER_BIT,
        VK_ACCESS_TRANSFER_READ_BIT);
    }

    m_execAcquires.recordCommands(m_cmd);
    
    for (auto aspects = dstSubresource.aspectMask; aspects; ) {
      auto aspect = vk::getNextAspect(aspects);

      VkImageCopy imageRegion;
      imageRegion.srcSubresource = srcSubresource;
      imageRegion.srcSubresource.aspectMask = aspect;
      imageRegion.srcOffset      = srcOffset;
      imageRegion.dstSubresource = dstSubresource;
      imageRegion.dstSubresource.aspectMask = aspect;
      imageRegion.dstOffset      = dstOffset;
      imageRegion.extent         = extent;

      if (dstFormatInfo->flags.test(DxvkFormatFlag::MultiPlane)) {
        auto plane = &dstFormatInfo->planes[vk::getPlaneIndex(aspect)];
        imageRegion.srcOffset.x /= plane->blockSize.width;
        imageRegion.srcOffset.y /= plane->blockSize.height;
        imageRegion.dstOffset.x /= plane->blockSize.width;
        imageRegion.dstOffset.y /= plane->blockSize.height;
        imageRegion.extent.width  /= plane->blockSize.width;
        imageRegion.extent.height /= plane->blockSize.height;
      }

      m_cmd->cmdCopyImage(DxvkCmdBuffer::ExecBuffer,
        srcImage->handle(), srcImageLayout,
        dstImage->handle(), dstImageLayout,
        1, &imageRegion);
    }
    
    m_execBarriers.accessImage(
      dstImage, dstSubresourceRange,
      dstImageLayout,
      VK_PIPELINE_STAGE_TRANSFER_BIT,
      VK_ACCESS_TRANSFER_WRITE_BIT,
      dstImage->info().layout,
      dstImage->info().stages,
      dstImage->info().access);

    m_execBarriers.accessImage(
      srcImage, srcSubresourceRange,
      srcImageLayout,
      VK_PIPELINE_STAGE_TRANSFER_BIT,
      VK_ACCESS_TRANSFER_READ_BIT,
      srcImage->info().layout,
      srcImage->info().stages,
      srcImage->info().access);
    
    m_cmd->trackResource<DxvkAccess::Write>(dstImage);
    m_cmd->trackResource<DxvkAccess::Read>(srcImage);
  }

  
  void DxvkContext::copyImageFb(
    const Rc<DxvkImage>& dstImage,
    VkImageSubresourceLayers dstSubresource,
    VkOffset3D            dstOffset,
    const Rc<DxvkImage>& srcImage,
    VkImageSubresourceLayers srcSubresource,
    VkOffset3D            srcOffset,
    VkExtent3D            extent) {
    auto dstSubresourceRange = vk::makeSubresourceRange(dstSubresource);
    auto srcSubresourceRange = vk::makeSubresourceRange(srcSubresource);

    if (m_execBarriers.isImageDirty(dstImage, dstSubresourceRange, DxvkAccess::Write)
      || m_execBarriers.isImageDirty(srcImage, srcSubresourceRange, DxvkAccess::Write))
      m_execBarriers.recordCommands(m_cmd);

    // Source image needs to be readable
    if (!(srcImage->info().usage & VK_IMAGE_USAGE_SAMPLED_BIT)) {
      Logger::err("DxvkContext: copyImageFb: Source image not readable");
      return;
    }

    // Render target format to use for this copy
    VkFormat viewFormat = m_common->metaCopy().getCopyDestinationFormat(
      dstSubresource.aspectMask,
      srcSubresource.aspectMask,
      srcImage->info().format);

    if (viewFormat == VK_FORMAT_UNDEFINED) {
      Logger::err("DxvkContext: copyImageFb: Unsupported format");
      return;
    }

    // We might have to transition the source image layout
    VkImageLayout srcLayout = (srcSubresource.aspectMask & VK_IMAGE_ASPECT_COLOR_BIT)
      ? srcImage->pickLayout(VK_IMAGE_LAYOUT_SHADER_READ_ONLY_OPTIMAL)
      : srcImage->pickLayout(VK_IMAGE_LAYOUT_DEPTH_STENCIL_READ_ONLY_OPTIMAL);

    if (srcImage->info().layout != srcLayout) {
      m_execAcquires.accessImage(
        srcImage, srcSubresourceRange,
        srcImage->info().layout,
        srcImage->info().stages, 0,
        srcLayout,
        VK_PIPELINE_STAGE_FRAGMENT_SHADER_BIT,
        VK_ACCESS_SHADER_READ_BIT);

      m_execAcquires.recordCommands(m_cmd);
    }

    // In some cases, we may be able to render to the destination
    // image directly, which is faster than using a temporary image
    VkImageUsageFlagBits tgtUsage = (dstSubresource.aspectMask & VK_IMAGE_ASPECT_COLOR_BIT)
      ? VK_IMAGE_USAGE_COLOR_ATTACHMENT_BIT
      : VK_IMAGE_USAGE_DEPTH_STENCIL_ATTACHMENT_BIT;

    bool useDirectRender = (dstImage->isViewCompatible(viewFormat))
      && (dstImage->info().usage & tgtUsage);

    // If needed, create a temporary render target for the copy
    Rc<DxvkImage>            tgtImage;
    VkImageSubresourceLayers tgtSubresource = dstSubresource;
    VkOffset3D               tgtOffset = dstOffset;

    if (!useDirectRender) {
      DxvkImageCreateInfo info;
      info.type = dstImage->info().type;
      info.format = viewFormat;
      info.flags = 0;
      info.sampleCount = dstImage->info().sampleCount;
      info.extent = extent;
      info.numLayers = dstSubresource.layerCount;
      info.mipLevels = 1;
      info.usage = VK_IMAGE_USAGE_TRANSFER_SRC_BIT | tgtUsage;
      info.stages = VK_PIPELINE_STAGE_TRANSFER_BIT;
      info.access = VK_ACCESS_TRANSFER_READ_BIT;
      info.tiling = VK_IMAGE_TILING_OPTIMAL;
      info.layout = VK_IMAGE_LAYOUT_TRANSFER_SRC_OPTIMAL;

      // NV-DXVK start: add debug names to VkImage objects
      tgtImage = m_device->createImage(info, VK_MEMORY_PROPERTY_DEVICE_LOCAL_BIT, DxvkMemoryStats::Category::AppTexture, "copyImageFb target");
      // NV-DXVK end

      tgtSubresource.mipLevel = 0;
      tgtSubresource.baseArrayLayer = 0;

      tgtOffset = { 0, 0, 0 };
    } else {
      tgtImage = dstImage;
    }

    // Create source and destination image views
    VkImageViewType viewType = dstImage->info().type == VK_IMAGE_TYPE_1D
      ? VK_IMAGE_VIEW_TYPE_1D_ARRAY
      : VK_IMAGE_VIEW_TYPE_2D_ARRAY;

    DxvkImageViewCreateInfo tgtViewInfo;
    tgtViewInfo.type = viewType;
    tgtViewInfo.format = viewFormat;
    tgtViewInfo.usage = tgtUsage;
    tgtViewInfo.aspect = tgtSubresource.aspectMask;
    tgtViewInfo.minLevel = tgtSubresource.mipLevel;
    tgtViewInfo.numLevels = 1;
    tgtViewInfo.minLayer = tgtSubresource.baseArrayLayer;
    tgtViewInfo.numLayers = tgtSubresource.layerCount;

    DxvkImageViewCreateInfo srcViewInfo;
    srcViewInfo.type = viewType;
    srcViewInfo.format = srcImage->info().format;
    srcViewInfo.usage = VK_IMAGE_USAGE_SAMPLED_BIT;
    srcViewInfo.aspect = srcSubresource.aspectMask & (VK_IMAGE_ASPECT_DEPTH_BIT | VK_IMAGE_ASPECT_COLOR_BIT);
    srcViewInfo.minLevel = srcSubresource.mipLevel;
    srcViewInfo.numLevels = 1;
    srcViewInfo.minLayer = srcSubresource.baseArrayLayer;
    srcViewInfo.numLayers = srcSubresource.layerCount;

    Rc<DxvkImageView> tgtImageView = m_device->createImageView(tgtImage, tgtViewInfo);
    Rc<DxvkImageView> srcImageView = m_device->createImageView(srcImage, srcViewInfo);
    Rc<DxvkImageView> srcStencilView;

    if (srcSubresource.aspectMask & VK_IMAGE_ASPECT_STENCIL_BIT) {
      srcViewInfo.aspect = VK_IMAGE_ASPECT_STENCIL_BIT;
      srcStencilView = m_device->createImageView(srcImage, srcViewInfo);
    }

    // Create framebuffer and pipeline for the copy
    Rc<DxvkMetaCopyRenderPass> fb = new DxvkMetaCopyRenderPass(
      m_device->vkd(), tgtImageView, srcImageView, srcStencilView,
      tgtImage->isFullSubresource(tgtSubresource, extent));

    auto pipeInfo = m_common->metaCopy().getPipeline(
      viewType, viewFormat, tgtImage->info().sampleCount);

    VkDescriptorImageInfo descriptorImage;
    descriptorImage.sampler = VK_NULL_HANDLE;
    descriptorImage.imageView = srcImageView->handle();
    descriptorImage.imageLayout = srcLayout;

    VkWriteDescriptorSet descriptorWrite;
    descriptorWrite.sType = VK_STRUCTURE_TYPE_WRITE_DESCRIPTOR_SET;
    descriptorWrite.pNext = nullptr;
    descriptorWrite.dstBinding = 0;
    descriptorWrite.dstArrayElement = 0;
    descriptorWrite.descriptorCount = 1;
    descriptorWrite.descriptorType = VK_DESCRIPTOR_TYPE_COMBINED_IMAGE_SAMPLER;
    descriptorWrite.pImageInfo = &descriptorImage;
    descriptorWrite.pBufferInfo = nullptr;
    descriptorWrite.pTexelBufferView = nullptr;

    // NV-DXVK start: use EXT_debug_utils
    descriptorWrite.dstSet = allocateDescriptorSet(pipeInfo.dsetLayout, "DxvkContext::copyImageFb");
    // NV-DXVK end
    m_cmd->updateDescriptorSets(1, &descriptorWrite);

    if (srcSubresource.aspectMask & VK_IMAGE_ASPECT_STENCIL_BIT) {
      descriptorImage.imageView = srcStencilView->handle();
      descriptorWrite.dstBinding = 1;
      m_cmd->updateDescriptorSets(1, &descriptorWrite);
    }

    VkViewport viewport;
    viewport.x = float(tgtOffset.x);
    viewport.y = float(tgtOffset.y);
    viewport.width = float(extent.width);
    viewport.height = float(extent.height);
    viewport.minDepth = 0.0f;
    viewport.maxDepth = 1.0f;

    VkRect2D scissor;
    scissor.offset = { tgtOffset.x, tgtOffset.y };
    scissor.extent = { extent.width, extent.height };

    VkRenderPassBeginInfo info;
    info.sType = VK_STRUCTURE_TYPE_RENDER_PASS_BEGIN_INFO;
    info.pNext = nullptr;
    info.renderPass = fb->renderPass();
    info.framebuffer = fb->framebuffer();
    info.renderArea.offset = { 0, 0 };
    info.renderArea.extent = {
      tgtImage->mipLevelExtent(tgtSubresource.mipLevel).width,
      tgtImage->mipLevelExtent(tgtSubresource.mipLevel).height };
    info.clearValueCount = 0;
    info.pClearValues = nullptr;

    // Perform the actual copy operation
    m_cmd->cmdBeginRenderPass(&info, VK_SUBPASS_CONTENTS_INLINE);
    m_cmd->cmdBindPipeline(VK_PIPELINE_BIND_POINT_GRAPHICS, pipeInfo.pipeHandle);
    m_cmd->cmdBindDescriptorSet(VK_PIPELINE_BIND_POINT_GRAPHICS,
      pipeInfo.pipeLayout, descriptorWrite.dstSet, 0, nullptr);

    m_cmd->cmdSetViewport(0, 1, &viewport);
    m_cmd->cmdSetScissor(0, 1, &scissor);

    VkOffset2D srcCoordOffset = {
      srcOffset.x - tgtOffset.x,
      srcOffset.y - tgtOffset.y };

    m_cmd->cmdPushConstants(pipeInfo.pipeLayout,
      VK_SHADER_STAGE_FRAGMENT_BIT,
      0, sizeof(srcCoordOffset),
      &srcCoordOffset);

    m_cmd->cmdDraw(3, tgtSubresource.layerCount, 0, 0);
    m_cmd->cmdEndRenderPass();

    if (srcLayout != srcImage->info().layout) {
      m_execBarriers.accessImage(
        srcImage, srcSubresourceRange, srcLayout,
        srcImage->info().stages,
        srcImage->info().access,
        srcImage->info().layout,
        srcImage->info().stages,
        srcImage->info().access);
    }

    m_cmd->trackResource<DxvkAccess::Write>(tgtImage);
    m_cmd->trackResource<DxvkAccess::Read>(srcImage);
    m_cmd->trackResource<DxvkAccess::None>(fb);

    // If necessary, copy the temporary image
    // to the original destination image
    if (!useDirectRender) {
      this->copyImageHw(
        dstImage, dstSubresource, dstOffset,
        tgtImage, tgtSubresource, tgtOffset,
        extent);
    }
  }

  bool DxvkContext::copyImageClear(
    const Rc<DxvkImage>&        dstImage,
          VkImageSubresourceLayers dstSubresource,
          VkOffset3D            dstOffset,
          VkExtent3D            dstExtent,
    const Rc<DxvkImage>&        srcImage,
          VkImageSubresourceLayers srcSubresource) {
    // If the source image has a pending deferred clear, we can
    // implement the copy by clearing the destination image to
    // the same clear value.
    const VkImageUsageFlags attachmentUsage
      = VK_IMAGE_USAGE_COLOR_ATTACHMENT_BIT
      | VK_IMAGE_USAGE_DEPTH_STENCIL_ATTACHMENT_BIT;

    if (!(dstImage->info().usage & attachmentUsage)
     || !(srcImage->info().usage & attachmentUsage))
      return false;

    // Ignore 3D images since those are complicated to handle
    if (dstImage->info().type == VK_IMAGE_TYPE_3D
     || srcImage->info().type == VK_IMAGE_TYPE_3D)
      return false;

    // Find a pending clear that overlaps with the source image
    const DxvkDeferredClear* clear = nullptr;

    for (const auto& entry : m_deferredClears) {
      // Entries in the deferred clear array cannot overlap, so
      // if we find an entry covering all source subresources,
      // it's the only one in the list that does.
      if ((entry.imageView->image() == srcImage) && ((srcSubresource.aspectMask & entry.clearAspects) == srcSubresource.aspectMask)
       && (vk::checkSubresourceRangeSuperset(entry.imageView->subresources(), vk::makeSubresourceRange(srcSubresource)))) {
        clear = &entry;
        break;
      }
    }

    if (!clear)
      return false;

    // Create a view for the destination image with the general
    // properties ofthe source image view used for the clear
    DxvkImageViewCreateInfo viewInfo = clear->imageView->info();
    viewInfo.type = dstImage->info().type == VK_IMAGE_TYPE_1D
      ? VK_IMAGE_VIEW_TYPE_1D_ARRAY
      : VK_IMAGE_VIEW_TYPE_2D_ARRAY;
    viewInfo.minLevel = dstSubresource.mipLevel;
    viewInfo.numLevels = 1;
    viewInfo.minLayer = dstSubresource.baseArrayLayer;
    viewInfo.numLayers = dstSubresource.layerCount;

    // That is, if the formats are actually compatible
    // so that we can safely use the same clear value
    if (!dstImage->isViewCompatible(viewInfo.format))
      return false;

    // Ignore mismatched size for now, needs more testing since we'd
    // need to prepare the image first and then call clearImageViewFb
    if (dstImage->mipLevelExtent(dstSubresource.mipLevel) != dstExtent)
      return false;

    auto view = m_device->createImageView(dstImage, viewInfo);
    this->deferClear(view, srcSubresource.aspectMask, clear->clearValue);
    return true;
  }

  void DxvkContext::resolveImageHw(
    const Rc<DxvkImage>& dstImage,
    const Rc<DxvkImage>& srcImage,
    const VkImageResolve& region) {
    auto dstSubresourceRange = vk::makeSubresourceRange(region.dstSubresource);
    auto srcSubresourceRange = vk::makeSubresourceRange(region.srcSubresource);

    if (m_execBarriers.isImageDirty(dstImage, dstSubresourceRange, DxvkAccess::Write)
      || m_execBarriers.isImageDirty(srcImage, srcSubresourceRange, DxvkAccess::Write))
      m_execBarriers.recordCommands(m_cmd);

    // We only support resolving to the entire image
    // area, so we might as well discard its contents
    VkImageLayout dstLayout = dstImage->pickLayout(VK_IMAGE_LAYOUT_TRANSFER_DST_OPTIMAL);
    VkImageLayout srcLayout = srcImage->pickLayout(VK_IMAGE_LAYOUT_TRANSFER_SRC_OPTIMAL);

    VkImageLayout initialLayout = dstImage->info().layout;

    if (dstImage->isFullSubresource(region.dstSubresource, region.extent))
      initialLayout = VK_IMAGE_LAYOUT_UNDEFINED;

    if (dstLayout != initialLayout) {
      m_execAcquires.accessImage(
        dstImage, dstSubresourceRange, initialLayout,
        VK_PIPELINE_STAGE_TRANSFER_BIT, 0,
        dstLayout,
        VK_PIPELINE_STAGE_TRANSFER_BIT,
        VK_ACCESS_TRANSFER_WRITE_BIT);
    }

    if (srcLayout != srcImage->info().layout) {
      m_execAcquires.accessImage(
        srcImage, srcSubresourceRange,
        srcImage->info().layout,
        VK_PIPELINE_STAGE_TRANSFER_BIT, 0,
        srcLayout,
        VK_PIPELINE_STAGE_TRANSFER_BIT,
        VK_ACCESS_TRANSFER_READ_BIT);
    }

    m_execAcquires.recordCommands(m_cmd);

    m_cmd->cmdResolveImage(
      srcImage->handle(), srcLayout,
      dstImage->handle(), dstLayout,
      1, &region);

    m_execBarriers.accessImage(
      dstImage, dstSubresourceRange, dstLayout,
      VK_PIPELINE_STAGE_TRANSFER_BIT,
      VK_ACCESS_TRANSFER_WRITE_BIT,
      dstImage->info().layout,
      dstImage->info().stages,
      dstImage->info().access);

    m_execBarriers.accessImage(
      srcImage, srcSubresourceRange, srcLayout,
      VK_PIPELINE_STAGE_TRANSFER_BIT,
      VK_ACCESS_TRANSFER_READ_BIT,
      srcImage->info().layout,
      srcImage->info().stages,
      srcImage->info().access);

    m_cmd->trackResource<DxvkAccess::Write>(dstImage);
    m_cmd->trackResource<DxvkAccess::Read>(srcImage);
  }


  void DxvkContext::resolveImageDs(
    const Rc<DxvkImage>& dstImage,
    const Rc<DxvkImage>& srcImage,
    const VkImageResolve& region,
    VkResolveModeFlagBitsKHR  depthMode,
    VkResolveModeFlagBitsKHR  stencilMode) {
    auto dstSubresourceRange = vk::makeSubresourceRange(region.dstSubresource);
    auto srcSubresourceRange = vk::makeSubresourceRange(region.srcSubresource);

    if (m_execBarriers.isImageDirty(dstImage, dstSubresourceRange, DxvkAccess::Write)
      || m_execBarriers.isImageDirty(srcImage, srcSubresourceRange, DxvkAccess::Write))
      m_execBarriers.recordCommands(m_cmd);

    // Create image views covering the requested subresourcs
    DxvkImageViewCreateInfo dstViewInfo;
    dstViewInfo.type = VK_IMAGE_VIEW_TYPE_2D_ARRAY;
    dstViewInfo.format = dstImage->info().format;
    dstViewInfo.usage = VK_IMAGE_USAGE_DEPTH_STENCIL_ATTACHMENT_BIT;
    dstViewInfo.aspect = region.dstSubresource.aspectMask;
    dstViewInfo.minLevel = region.dstSubresource.mipLevel;
    dstViewInfo.numLevels = 1;
    dstViewInfo.minLayer = region.dstSubresource.baseArrayLayer;
    dstViewInfo.numLayers = region.dstSubresource.layerCount;

    DxvkImageViewCreateInfo srcViewInfo;
    srcViewInfo.type = VK_IMAGE_VIEW_TYPE_2D_ARRAY;
    srcViewInfo.format = srcImage->info().format;
    srcViewInfo.usage = VK_IMAGE_USAGE_DEPTH_STENCIL_ATTACHMENT_BIT;
    srcViewInfo.aspect = region.srcSubresource.aspectMask;
    srcViewInfo.minLevel = region.srcSubresource.mipLevel;
    srcViewInfo.numLevels = 1;
    srcViewInfo.minLayer = region.srcSubresource.baseArrayLayer;
    srcViewInfo.numLayers = region.srcSubresource.layerCount;

    Rc<DxvkImageView> dstImageView = m_device->createImageView(dstImage, dstViewInfo);
    Rc<DxvkImageView> srcImageView = m_device->createImageView(srcImage, srcViewInfo);

    // Create a framebuffer for the resolve op
    VkExtent3D passExtent = dstImageView->mipLevelExtent(0);

    Rc<DxvkMetaResolveRenderPass> fb = new DxvkMetaResolveRenderPass(
      m_device->vkd(), dstImageView, srcImageView, depthMode, stencilMode);

    VkRenderPassBeginInfo info;
    info.sType = VK_STRUCTURE_TYPE_RENDER_PASS_BEGIN_INFO;
    info.pNext = nullptr;
    info.renderPass = fb->renderPass();
    info.framebuffer = fb->framebuffer();
    info.renderArea.offset = { 0, 0 };
    info.renderArea.extent = { passExtent.width, passExtent.height };
    info.clearValueCount = 0;
    info.pClearValues = nullptr;

    m_cmd->cmdBeginRenderPass(&info, VK_SUBPASS_CONTENTS_INLINE);
    m_cmd->cmdEndRenderPass();

    m_cmd->trackResource<DxvkAccess::Write>(dstImage);
    m_cmd->trackResource<DxvkAccess::Read>(srcImage);
    m_cmd->trackResource<DxvkAccess::None>(fb);
  }


  void DxvkContext::resolveImageFb(
    const Rc<DxvkImage>& dstImage,
    const Rc<DxvkImage>& srcImage,
    const VkImageResolve& region,
    VkFormat                  format,
    VkResolveModeFlagBitsKHR  depthMode,
    VkResolveModeFlagBitsKHR  stencilMode) {
    auto dstSubresourceRange = vk::makeSubresourceRange(region.dstSubresource);
    auto srcSubresourceRange = vk::makeSubresourceRange(region.srcSubresource);

    if (m_execBarriers.isImageDirty(dstImage, dstSubresourceRange, DxvkAccess::Write)
      || m_execBarriers.isImageDirty(srcImage, srcSubresourceRange, DxvkAccess::Write))
      m_execBarriers.recordCommands(m_cmd);

    // We might have to transition the source image layout
    VkImageLayout srcLayout = srcImage->pickLayout(VK_IMAGE_LAYOUT_SHADER_READ_ONLY_OPTIMAL);

    if (srcImage->info().layout != srcLayout) {
      m_execAcquires.accessImage(
        srcImage, srcSubresourceRange,
        srcImage->info().layout,
        srcImage->info().stages, 0,
        srcLayout,
        VK_PIPELINE_STAGE_FRAGMENT_SHADER_BIT,
        VK_ACCESS_SHADER_READ_BIT);

      m_execAcquires.recordCommands(m_cmd);
    }

    // Create image views covering the requested subresourcs
    DxvkImageViewCreateInfo dstViewInfo;
    dstViewInfo.type = VK_IMAGE_VIEW_TYPE_2D_ARRAY;
    dstViewInfo.format = format ? format : dstImage->info().format;
    dstViewInfo.usage = VK_IMAGE_USAGE_COLOR_ATTACHMENT_BIT;
    dstViewInfo.aspect = region.dstSubresource.aspectMask;
    dstViewInfo.minLevel = region.dstSubresource.mipLevel;
    dstViewInfo.numLevels = 1;
    dstViewInfo.minLayer = region.dstSubresource.baseArrayLayer;
    dstViewInfo.numLayers = region.dstSubresource.layerCount;

    if (region.dstSubresource.aspectMask & VK_IMAGE_ASPECT_DEPTH_BIT)
      dstViewInfo.usage = VK_IMAGE_USAGE_DEPTH_STENCIL_ATTACHMENT_BIT;

    DxvkImageViewCreateInfo srcViewInfo;
    srcViewInfo.type = VK_IMAGE_VIEW_TYPE_2D_ARRAY;
    srcViewInfo.format = format ? format : srcImage->info().format;
    srcViewInfo.usage = VK_IMAGE_USAGE_SAMPLED_BIT;
    srcViewInfo.aspect = region.srcSubresource.aspectMask & (VK_IMAGE_ASPECT_DEPTH_BIT | VK_IMAGE_ASPECT_COLOR_BIT);
    srcViewInfo.minLevel = region.srcSubresource.mipLevel;
    srcViewInfo.numLevels = 1;
    srcViewInfo.minLayer = region.srcSubresource.baseArrayLayer;
    srcViewInfo.numLayers = region.srcSubresource.layerCount;

    Rc<DxvkImageView> dstImageView = m_device->createImageView(dstImage, dstViewInfo);
    Rc<DxvkImageView> srcImageView = m_device->createImageView(srcImage, srcViewInfo);
    Rc<DxvkImageView> srcStencilView = nullptr;

    if ((region.dstSubresource.aspectMask & VK_IMAGE_ASPECT_STENCIL_BIT) && stencilMode != VK_RESOLVE_MODE_NONE_KHR) {
      srcViewInfo.aspect = VK_IMAGE_ASPECT_STENCIL_BIT;
      srcStencilView = m_device->createImageView(srcImage, srcViewInfo);
    }

    // Create a framebuffer and pipeline for the resolve op
    VkExtent3D passExtent = dstImageView->mipLevelExtent(0);

    Rc<DxvkMetaResolveRenderPass> fb = new DxvkMetaResolveRenderPass(
      m_device->vkd(), dstImageView, srcImageView, srcStencilView,
      dstImage->isFullSubresource(region.dstSubresource, region.extent));

    auto pipeInfo = m_common->metaResolve().getPipeline(
      dstViewInfo.format, srcImage->info().sampleCount, depthMode, stencilMode);

    VkDescriptorImageInfo descriptorImage;
    descriptorImage.sampler = VK_NULL_HANDLE;
    descriptorImage.imageView = srcImageView->handle();
    descriptorImage.imageLayout = srcLayout;

    VkWriteDescriptorSet descriptorWrite;
    descriptorWrite.sType = VK_STRUCTURE_TYPE_WRITE_DESCRIPTOR_SET;
    descriptorWrite.pNext = nullptr;
    descriptorWrite.dstBinding = 0;
    descriptorWrite.dstArrayElement = 0;
    descriptorWrite.descriptorCount = 1;
    descriptorWrite.descriptorType = VK_DESCRIPTOR_TYPE_COMBINED_IMAGE_SAMPLER;
    descriptorWrite.pImageInfo = &descriptorImage;
    descriptorWrite.pBufferInfo = nullptr;
    descriptorWrite.pTexelBufferView = nullptr;

    // NV-DXVK start: use EXT_debug_utils
    descriptorWrite.dstSet = allocateDescriptorSet(pipeInfo.dsetLayout, "DxvkContext::resolveImageFb");
    // NV-DXVK end
    m_cmd->updateDescriptorSets(1, &descriptorWrite);

    if (srcStencilView != nullptr) {
      descriptorWrite.dstBinding = 1;
      descriptorImage.imageView = srcStencilView->handle();
      m_cmd->updateDescriptorSets(1, &descriptorWrite);
    }

    VkViewport viewport;
    viewport.x = float(region.dstOffset.x);
    viewport.y = float(region.dstOffset.y);
    viewport.width = float(region.extent.width);
    viewport.height = float(region.extent.height);
    viewport.minDepth = 0.0f;
    viewport.maxDepth = 1.0f;

    VkRect2D scissor;
    scissor.offset = { region.dstOffset.x,  region.dstOffset.y };
    scissor.extent = { region.extent.width, region.extent.height };

    VkRenderPassBeginInfo info;
    info.sType = VK_STRUCTURE_TYPE_RENDER_PASS_BEGIN_INFO;
    info.pNext = nullptr;
    info.renderPass = fb->renderPass();
    info.framebuffer = fb->framebuffer();
    info.renderArea.offset = { 0, 0 };
    info.renderArea.extent = { passExtent.width, passExtent.height };
    info.clearValueCount = 0;
    info.pClearValues = nullptr;

    // Perform the actual resolve operation
    VkOffset2D srcOffset = {
      region.srcOffset.x - region.dstOffset.x,
      region.srcOffset.y - region.dstOffset.y };

    m_cmd->cmdBeginRenderPass(&info, VK_SUBPASS_CONTENTS_INLINE);
    m_cmd->cmdBindPipeline(VK_PIPELINE_BIND_POINT_GRAPHICS, pipeInfo.pipeHandle);
    m_cmd->cmdBindDescriptorSet(VK_PIPELINE_BIND_POINT_GRAPHICS,
      pipeInfo.pipeLayout, descriptorWrite.dstSet, 0, nullptr);
    m_cmd->cmdSetViewport(0, 1, &viewport);
    m_cmd->cmdSetScissor(0, 1, &scissor);
    m_cmd->cmdPushConstants(pipeInfo.pipeLayout,
      VK_SHADER_STAGE_FRAGMENT_BIT,
      0, sizeof(srcOffset), &srcOffset);
    m_cmd->cmdDraw(3, region.dstSubresource.layerCount, 0, 0);
    m_cmd->cmdEndRenderPass();

    if (srcImage->info().layout != srcLayout) {
      m_execBarriers.accessImage(
        srcImage, srcSubresourceRange, srcLayout,
        VK_PIPELINE_STAGE_FRAGMENT_SHADER_BIT, 0,
        srcImage->info().layout,
        srcImage->info().stages,
        srcImage->info().access);
    }

    m_cmd->trackResource<DxvkAccess::Write>(dstImage);
    m_cmd->trackResource<DxvkAccess::Read>(srcImage);
    m_cmd->trackResource<DxvkAccess::None>(fb);
  }


  void DxvkContext::startRenderPass() {
    if (!m_flags.test(DxvkContextFlag::GpRenderPassBound)) {
      this->applyRenderTargetLoadLayouts();
      this->flushClears(true);

      m_flags.set(DxvkContextFlag::GpRenderPassBound);
      m_flags.clr(DxvkContextFlag::GpRenderPassSuspended);

      m_execBarriers.recordCommands(m_cmd);

      this->renderPassBindFramebuffer(
        m_state.om.framebufferInfo,
        m_state.om.renderPassOps,
        m_state.om.framebufferInfo.numAttachments(),
        m_state.om.clearValues.data());

      // Track the final layout of each render target
      this->applyRenderTargetStoreLayouts();

      // Don't discard image contents if we have
      // to spill the current render pass
      this->resetRenderPassOps(
        m_state.om.renderTargets,
        m_state.om.renderPassOps);

      // Begin occlusion queries
      m_queryManager.beginQueries(m_cmd, VK_QUERY_TYPE_OCCLUSION);
      m_queryManager.beginQueries(m_cmd, VK_QUERY_TYPE_PIPELINE_STATISTICS);
    }
  }
  
  
  void DxvkContext::spillRenderPass(bool suspend) {
    if (m_flags.test(DxvkContextFlag::GpRenderPassBound)) {
      m_flags.clr(DxvkContextFlag::GpRenderPassBound);

      this->pauseTransformFeedback();

      m_queryManager.endQueries(m_cmd, VK_QUERY_TYPE_OCCLUSION);
      m_queryManager.endQueries(m_cmd, VK_QUERY_TYPE_PIPELINE_STATISTICS);

      this->renderPassUnbindFramebuffer();

      if (suspend)
        m_flags.set(DxvkContextFlag::GpRenderPassSuspended);
      else
        this->transitionRenderTargetLayouts(m_gfxBarriers, false);

      m_gfxBarriers.recordCommands(m_cmd);

      this->unbindGraphicsPipeline();
      this->unbindRaytracingPipeline();
    } else if (!suspend) {
      // We may end a previously suspended render pass
      if (m_flags.test(DxvkContextFlag::GpRenderPassSuspended)) {
        m_flags.clr(DxvkContextFlag::GpRenderPassSuspended);
        this->transitionRenderTargetLayouts(m_gfxBarriers, false);
        m_gfxBarriers.recordCommands(m_cmd);
      }

      // Execute deferred clears if necessary
      this->flushClears(false);
    }
  }


  void DxvkContext::renderPassBindFramebuffer(
    const DxvkFramebufferInfo&  framebufferInfo,
    const DxvkRenderPassOps&    ops,
          uint32_t              clearValueCount,
    const VkClearValue*         clearValues) {
    const DxvkFramebufferSize fbSize = framebufferInfo.size();

    Rc<DxvkFramebuffer> framebuffer = this->lookupFramebuffer(framebufferInfo);

    VkRect2D renderArea;
    renderArea.offset = VkOffset2D{ 0, 0 };
    renderArea.extent = VkExtent2D{ fbSize.width, fbSize.height };

    VkRenderPassBeginInfo info;
    info.sType                = VK_STRUCTURE_TYPE_RENDER_PASS_BEGIN_INFO;
    info.pNext                = nullptr;
    info.renderPass           = framebufferInfo.renderPass()->getHandle(ops);
    info.framebuffer          = framebuffer->handle();
    info.renderArea           = renderArea;
    info.clearValueCount      = clearValueCount;
    info.pClearValues         = clearValues;

    m_cmd->cmdBeginRenderPass(&info,
      VK_SUBPASS_CONTENTS_INLINE);

    m_cmd->trackResource<DxvkAccess::None>(framebuffer);

    for (uint32_t i = 0; i < framebufferInfo.numAttachments(); i++) {
      m_cmd->trackResource<DxvkAccess::None> (framebufferInfo.getAttachment(i).view);
      m_cmd->trackResource<DxvkAccess::Write>(framebufferInfo.getAttachment(i).view->image());
    }

    m_cmd->addStatCtr(DxvkStatCounter::CmdRenderPassCount, 1);
  }


  void DxvkContext::renderPassUnbindFramebuffer() {
    m_cmd->cmdEndRenderPass();
  }


  void DxvkContext::resetRenderPassOps(
    const DxvkRenderTargets&    renderTargets,
          DxvkRenderPassOps&    renderPassOps) {
    VkAccessFlags access = 0;

    if (renderTargets.depth.view != nullptr) {
      renderPassOps.depthOps = DxvkDepthAttachmentOps {
        VK_ATTACHMENT_LOAD_OP_LOAD, VK_ATTACHMENT_LOAD_OP_LOAD,
        renderTargets.depth.layout, renderTargets.depth.layout };

      access |= VK_ACCESS_DEPTH_STENCIL_ATTACHMENT_READ_BIT;

      if (renderTargets.depth.layout != VK_IMAGE_LAYOUT_DEPTH_STENCIL_READ_ONLY_OPTIMAL)
        access |= VK_ACCESS_DEPTH_STENCIL_ATTACHMENT_WRITE_BIT;
    } else {
      renderPassOps.depthOps = DxvkDepthAttachmentOps { };
    }

    for (uint32_t i = 0; i < MaxNumRenderTargets; i++) {
      if (renderTargets.color[i].view != nullptr) {
        renderPassOps.colorOps[i] = DxvkColorAttachmentOps{
            VK_ATTACHMENT_LOAD_OP_LOAD,
            renderTargets.color[i].layout,
            renderTargets.color[i].layout };

        access |= VK_ACCESS_COLOR_ATTACHMENT_READ_BIT
               |  VK_ACCESS_COLOR_ATTACHMENT_WRITE_BIT;
      } else {
        renderPassOps.colorOps[i] = DxvkColorAttachmentOps { };
      }
    }

    renderPassOps.barrier.srcStages = VK_PIPELINE_STAGE_ALL_GRAPHICS_BIT;
    renderPassOps.barrier.srcAccess = access;
    renderPassOps.barrier.dstStages = VK_PIPELINE_STAGE_ALL_COMMANDS_BIT;
    renderPassOps.barrier.dstAccess = access;
  }


  void DxvkContext::startTransformFeedback() {
    if (!m_flags.test(DxvkContextFlag::GpXfbActive)) {
      m_flags.set(DxvkContextFlag::GpXfbActive);

      VkBuffer     ctrBuffers[MaxNumXfbBuffers];
      VkDeviceSize ctrOffsets[MaxNumXfbBuffers];

      for (uint32_t i = 0; i < MaxNumXfbBuffers; i++) {
        auto physSlice = m_state.xfb.counters[i].getSliceHandle();

        ctrBuffers[i] = physSlice.handle;
        ctrOffsets[i] = physSlice.offset;

        if (physSlice.handle != VK_NULL_HANDLE)
          m_cmd->trackResource<DxvkAccess::Read>(m_state.xfb.counters[i].buffer());
      }

      m_cmd->cmdBeginTransformFeedback(
        0, MaxNumXfbBuffers, ctrBuffers, ctrOffsets);

      m_queryManager.beginQueries(m_cmd,
        VK_QUERY_TYPE_TRANSFORM_FEEDBACK_STREAM_EXT);
    }
  }


  void DxvkContext::pauseTransformFeedback() {
    if (m_flags.test(DxvkContextFlag::GpXfbActive)) {
      m_flags.clr(DxvkContextFlag::GpXfbActive);

      VkBuffer     ctrBuffers[MaxNumXfbBuffers];
      VkDeviceSize ctrOffsets[MaxNumXfbBuffers];

      for (uint32_t i = 0; i < MaxNumXfbBuffers; i++) {
        auto physSlice = m_state.xfb.counters[i].getSliceHandle();

        ctrBuffers[i] = physSlice.handle;
        ctrOffsets[i] = physSlice.offset;

        if (physSlice.handle != VK_NULL_HANDLE)
          m_cmd->trackResource<DxvkAccess::Write>(m_state.xfb.counters[i].buffer());
      }

      m_queryManager.endQueries(m_cmd,
        VK_QUERY_TYPE_TRANSFORM_FEEDBACK_STREAM_EXT);

      m_cmd->cmdEndTransformFeedback(
        0, MaxNumXfbBuffers, ctrBuffers, ctrOffsets);
    }
  }


  void DxvkContext::unbindComputePipeline() {
    m_flags.set(
      DxvkContextFlag::CpDirtyPipeline,
      DxvkContextFlag::CpDirtyPipelineState,
      DxvkContextFlag::CpDirtyResources);

    m_cpActivePipeline = VK_NULL_HANDLE;
  }


  bool DxvkContext::updateComputePipeline() {
    m_state.cp.pipeline = lookupComputePipeline(m_state.cp.shaders);

    if (unlikely(m_state.cp.pipeline == nullptr))
      return false;

    if (m_state.cp.pipeline->layout()->pushConstRange().size)
      m_flags.set(DxvkContextFlag::DirtyPushConstants);

    m_flags.clr(DxvkContextFlag::CpDirtyPipeline);
    return true;
  }


  bool DxvkContext::updateComputePipelineState() {
      m_cpActivePipeline = m_state.cp.pipeline->getPipelineHandle(m_state.cp.state);

      if (unlikely(!m_cpActivePipeline))
          return false;

      m_cmd->cmdBindPipeline(
          VK_PIPELINE_BIND_POINT_COMPUTE,
          m_cpActivePipeline);

      m_flags.clr(DxvkContextFlag::CpDirtyPipelineState);
      return true;
  }

  void DxvkContext::unbindRaytracingPipeline() {
      m_flags.set(
          DxvkContextFlag::RpDirtyPipeline,
          DxvkContextFlag::RpDirtyPipelineState,
          DxvkContextFlag::RpDirtyResources);

      m_state.rp.pipeline = nullptr;
      m_rpActivePipeline = VK_NULL_HANDLE;
  }


  bool DxvkContext::updateRaytracingPipeline() {
    m_state.rp.pipeline = lookupRaytracingPipeline(m_state.rp.shaders);

    if (unlikely(m_state.rp.pipeline == nullptr))
      return false;

    if (m_state.rp.pipeline->layout()->pushConstRange().size)
      m_flags.set(DxvkContextFlag::DirtyPushConstants);

    m_flags.clr(DxvkContextFlag::RpDirtyPipeline);
    return true;
  }


  bool DxvkContext::updateRaytracingPipelineState() {

    m_rpActivePipeline = m_state.rp.pipeline->getPipelineHandle();

    if (unlikely(!m_rpActivePipeline))
      return false;

    m_cmd->cmdBindPipeline(
      VK_PIPELINE_BIND_POINT_RAY_TRACING_KHR,
      m_rpActivePipeline);

    m_flags.clr(DxvkContextFlag::RpDirtyPipelineState);

    return true;
  }


  void DxvkContext::unbindGraphicsPipeline() {
    m_flags.set(
      DxvkContextFlag::GpDirtyPipeline,
      DxvkContextFlag::GpDirtyPipelineState,
      DxvkContextFlag::GpDirtyResources,
      DxvkContextFlag::GpDirtyVertexBuffers,
      DxvkContextFlag::GpDirtyIndexBuffer,
      DxvkContextFlag::GpDirtyXfbBuffers,
      DxvkContextFlag::GpDirtyBlendConstants,
      DxvkContextFlag::GpDirtyStencilRef,
      DxvkContextFlag::GpDirtyViewport,
      DxvkContextFlag::GpDirtyDepthBias,
      DxvkContextFlag::GpDirtyDepthBounds);

    m_gpActivePipeline = VK_NULL_HANDLE;
  }


  bool DxvkContext::updateGraphicsPipeline() {
    m_state.gp.pipeline = lookupGraphicsPipeline(m_state.gp.shaders);

    if (unlikely(m_state.gp.pipeline == nullptr)) {
      m_state.gp.flags = DxvkGraphicsPipelineFlags();
      return false;
    }

    if (m_state.gp.flags != m_state.gp.pipeline->flags()) {
      m_state.gp.flags = m_state.gp.pipeline->flags();

      // Force-update vertex/index buffers for hazard checks
      m_flags.set(DxvkContextFlag::GpDirtyIndexBuffer,
        DxvkContextFlag::GpDirtyVertexBuffers,
        DxvkContextFlag::GpDirtyXfbBuffers,
        DxvkContextFlag::DirtyDrawBuffer);

      // This is necessary because we'll only do hazard
      // tracking if the active pipeline has side effects
      if (!m_barrierControl.test(DxvkBarrierControl::IgnoreGraphicsBarriers))
        this->spillRenderPass(true);
    }

    if (m_state.gp.pipeline->layout()->pushConstRange().size)
      m_flags.set(DxvkContextFlag::DirtyPushConstants);

    m_flags.clr(DxvkContextFlag::GpDirtyPipeline);
    return true;
  }


  bool DxvkContext::updateGraphicsPipelineState() {
    // Set up vertex buffer strides for active bindings
    for (uint32_t i = 0; i < m_state.gp.state.il.bindingCount(); i++) {
      const uint32_t binding = m_state.gp.state.ilBindings[i].binding();
      m_state.gp.state.ilBindings[i].setStride(m_state.vi.vertexStrides[binding]);
    }

    // Check which dynamic states need to be active. States that
    // are not dynamic will be invalidated in the command buffer.
    m_flags.clr(DxvkContextFlag::GpDynamicBlendConstants,
      DxvkContextFlag::GpDynamicDepthBias,
      DxvkContextFlag::GpDynamicDepthBounds,
      DxvkContextFlag::GpDynamicStencilRef);

    m_flags.set(m_state.gp.state.useDynamicBlendConstants()
      ? DxvkContextFlag::GpDynamicBlendConstants
      : DxvkContextFlag::GpDirtyBlendConstants);

    m_flags.set(m_state.gp.state.useDynamicDepthBias()
      ? DxvkContextFlag::GpDynamicDepthBias
      : DxvkContextFlag::GpDirtyDepthBias);

    m_flags.set(m_state.gp.state.useDynamicDepthBounds()
      ? DxvkContextFlag::GpDynamicDepthBounds
      : DxvkContextFlag::GpDirtyDepthBounds);

    m_flags.set(m_state.gp.state.useDynamicStencilRef()
      ? DxvkContextFlag::GpDynamicStencilRef
      : DxvkContextFlag::GpDirtyStencilRef);

    // Retrieve and bind actual Vulkan pipeline handle
    m_gpActivePipeline = m_state.gp.pipeline->getPipelineHandle(
      m_state.gp.state, m_state.om.framebufferInfo.renderPass());

    if (unlikely(!m_gpActivePipeline))
      return false;

    m_cmd->cmdBindPipeline(
      VK_PIPELINE_BIND_POINT_GRAPHICS,
      m_gpActivePipeline);

    m_flags.clr(DxvkContextFlag::GpDirtyPipelineState);
    return true;
  }


  void DxvkContext::updateComputeShaderResources() {
    if ((m_flags.test(DxvkContextFlag::CpDirtyResources))
      || (m_state.cp.pipeline->layout()->hasStaticBufferBindings()))
      this->updateShaderResources<VK_PIPELINE_BIND_POINT_COMPUTE>(m_state.cp.pipeline->layout());

    this->updateShaderDescriptorSetBinding<VK_PIPELINE_BIND_POINT_COMPUTE>(
      m_cpSet, m_state.cp.pipeline->layout());

    m_flags.clr(DxvkContextFlag::CpDirtyResources,
      DxvkContextFlag::CpDirtyDescriptorBinding);
  }


  void DxvkContext::updateRaytracingShaderResources() {
    if ((m_flags.test(DxvkContextFlag::RpDirtyResources))
      || (m_state.rp.pipeline->layout()->hasStaticBufferBindings()))
      this->updateShaderResources<VK_PIPELINE_BIND_POINT_RAY_TRACING_KHR>(m_state.rp.pipeline->layout());

    this->updateShaderDescriptorSetBinding<VK_PIPELINE_BIND_POINT_RAY_TRACING_KHR>(
      m_rpSet, m_state.rp.pipeline->layout());

    m_flags.clr(DxvkContextFlag::RpDirtyResources,
      DxvkContextFlag::RpDirtyDescriptorBinding);
  }


  void DxvkContext::updateGraphicsShaderResources() {
    if ((m_flags.test(DxvkContextFlag::GpDirtyResources))
      || (m_state.gp.pipeline->layout()->hasStaticBufferBindings()))
      this->updateShaderResources<VK_PIPELINE_BIND_POINT_GRAPHICS>(m_state.gp.pipeline->layout());

    this->updateShaderDescriptorSetBinding<VK_PIPELINE_BIND_POINT_GRAPHICS>(
      m_gpSet, m_state.gp.pipeline->layout());

    m_flags.clr(DxvkContextFlag::GpDirtyResources,
      DxvkContextFlag::GpDirtyDescriptorBinding);
  }


  template<VkPipelineBindPoint BindPoint>
  void DxvkContext::updateShaderResources(const DxvkPipelineLayout* layout) {
    std::array<DxvkDescriptorInfo, MaxNumActiveBindings> descriptors;

    // Assume that all bindings are active as a fast path
    DxvkBindingMask bindMask;
    bindMask.setFirst(layout->bindingCount());

    std::vector<VkWriteDescriptorSet> writeRecords;
    std::vector<VkDescriptorImageInfo*> imageInfoList;
    std::vector<VkDescriptorBufferInfo*> bufferInfoList;

    for (uint32_t i = 0; i < layout->bindingCount(); i++) {
      const auto& binding = layout->binding(i);
      const auto& res = m_rc[binding.slot];

      switch (binding.type) {
        case VK_DESCRIPTOR_TYPE_SAMPLER:
          if (res.sampler != nullptr) {
            descriptors[i].image.sampler     = res.sampler->handle();
            descriptors[i].image.imageView   = VK_NULL_HANDLE;
            descriptors[i].image.imageLayout = VK_IMAGE_LAYOUT_UNDEFINED;
            
            if (m_rcTracked.set(binding.slot))
              m_cmd->trackResource<DxvkAccess::None>(res.sampler);
          } else {
            descriptors[i].image = m_common->dummyResources().samplerDescriptor();
          } break;
        
        case VK_DESCRIPTOR_TYPE_SAMPLED_IMAGE:
          if (res.imageView != nullptr && res.imageView->handle(binding.view) != VK_NULL_HANDLE) {
            descriptors[i].image.sampler     = VK_NULL_HANDLE;
            descriptors[i].image.imageView   = res.imageView->handle(binding.view);
            descriptors[i].image.imageLayout = res.imageView->imageInfo().layout;
            
            if (m_rcTracked.set(binding.slot)) {
              m_cmd->trackResource<DxvkAccess::None>(res.imageView);
              m_cmd->trackResource<DxvkAccess::Read>(res.imageView->image());
            }
          } else {
            bindMask.clr(i);
            // NV-DXVK start: use null handles instead of dummy resources
            descriptors[i].image = { VK_NULL_HANDLE };
            // NV-DXVK end
          } break;
        
        case VK_DESCRIPTOR_TYPE_STORAGE_IMAGE:
          if (res.imageView != nullptr && res.imageView->handle(binding.view) != VK_NULL_HANDLE) {
            descriptors[i].image.sampler     = VK_NULL_HANDLE;
            descriptors[i].image.imageView   = res.imageView->handle(binding.view);
            descriptors[i].image.imageLayout = res.imageView->imageInfo().layout;
            
            if (m_rcTracked.set(binding.slot)) {
              m_cmd->trackResource<DxvkAccess::None>(res.imageView);
              m_cmd->trackResource<DxvkAccess::Write>(res.imageView->image());
            }
          } else {
            bindMask.clr(i);
            // NV-DXVK start: use null handles instead of dummy resources
            descriptors[i].image = { VK_NULL_HANDLE };
            // NV-DXVK end
          } break;
        
        case VK_DESCRIPTOR_TYPE_COMBINED_IMAGE_SAMPLER:
          if (res.sampler != nullptr && res.imageView != nullptr
           && res.imageView->handle(binding.view) != VK_NULL_HANDLE) {
            descriptors[i].image.sampler     = res.sampler->handle();
            descriptors[i].image.imageView   = res.imageView->handle(binding.view);
            descriptors[i].image.imageLayout = res.imageView->imageInfo().layout;
            
            if (m_rcTracked.set(binding.slot)) {
              m_cmd->trackResource<DxvkAccess::None>(res.sampler);
              m_cmd->trackResource<DxvkAccess::None>(res.imageView);
              m_cmd->trackResource<DxvkAccess::Read>(res.imageView->image());
            }
          } else {
            bindMask.clr(i);
            // NV-DXVK start: use null handles instead of dummy resources
            descriptors[i].image = m_common->dummyResources().samplerDescriptor();
            // NV-DXVK end
          } 
          break;
        
        case VK_DESCRIPTOR_TYPE_UNIFORM_TEXEL_BUFFER:
          if (res.bufferView != nullptr) {
            res.bufferView->updateView();
            descriptors[i].texelBuffer = res.bufferView->handle();
            
            if (m_rcTracked.set(binding.slot)) {
              m_cmd->trackResource<DxvkAccess::None>(res.bufferView);
              m_cmd->trackResource<DxvkAccess::Read>(res.bufferView->buffer());
            }
          } else {
            bindMask.clr(i);
            descriptors[i].texelBuffer = m_common->dummyResources().bufferViewDescriptor();
          } break;
        
        case VK_DESCRIPTOR_TYPE_STORAGE_TEXEL_BUFFER:
          if (res.bufferView != nullptr) {
            res.bufferView->updateView();
            descriptors[i].texelBuffer = res.bufferView->handle();
            
            if (m_rcTracked.set(binding.slot)) {
              m_cmd->trackResource<DxvkAccess::None>(res.bufferView);
              m_cmd->trackResource<DxvkAccess::Write>(res.bufferView->buffer());
            }
          } else {
            bindMask.clr(i);
            descriptors[i].texelBuffer = m_common->dummyResources().bufferViewDescriptor();
          } break;
        
        case VK_DESCRIPTOR_TYPE_UNIFORM_BUFFER:
          if (res.bufferSlice.defined()) {
            descriptors[i] = res.bufferSlice.getDescriptor();
            
            if (m_rcTracked.set(binding.slot))
              m_cmd->trackResource<DxvkAccess::Read>(res.bufferSlice.buffer());
          } else {
            bindMask.clr(i);
            descriptors[i].buffer = m_common->dummyResources().bufferDescriptor();
          } break;
        
        case VK_DESCRIPTOR_TYPE_STORAGE_BUFFER:
          if (res.bufferSlice.defined()) {
            descriptors[i] = res.bufferSlice.getDescriptor();
            
            if (m_rcTracked.set(binding.slot))
              m_cmd->trackResource<DxvkAccess::Write>(res.bufferSlice.buffer());
          } else {
            bindMask.clr(i);
            descriptors[i].buffer = m_common->dummyResources().bufferDescriptor();
          }
          break;
        
        case VK_DESCRIPTOR_TYPE_UNIFORM_BUFFER_DYNAMIC:
          if (res.bufferSlice.defined()) {
            descriptors[i] = res.bufferSlice.getDescriptor();
            descriptors[i].buffer.offset = 0;
            
            if (m_rcTracked.set(binding.slot))
              m_cmd->trackResource<DxvkAccess::Read>(res.bufferSlice.buffer());
          } else {
            bindMask.clr(i);
            descriptors[i].buffer = m_common->dummyResources().bufferDescriptor();
          } break;
        
        case VK_DESCRIPTOR_TYPE_ACCELERATION_STRUCTURE_KHR:
          if (res.tlas != VK_NULL_HANDLE) {
            descriptors[i].accelerationStructure = res.tlas;
          } else {
            bindMask.clr(i);
            descriptors[i].accelerationStructure = VK_NULL_HANDLE;
          } break;

        default:
          Logger::err(str::format("DxvkContext: Unhandled descriptor type: ", binding.type));
      }
    }

    // Allocate and update descriptor set
    auto& set = 
      BindPoint == VK_PIPELINE_BIND_POINT_GRAPHICS 
      ? m_gpSet 
      : BindPoint == VK_PIPELINE_BIND_POINT_COMPUTE
        ? m_cpSet
        : m_rpSet;

    if (layout->bindingCount()) {
      // NV-DXVK start: use EXT_debug_utils
      set = allocateDescriptorSet(layout->descriptorSetLayout(), "DxvkContext::updateShaderResources");
      // NV-DXVK end

      for (auto& record: writeRecords) {
        record.dstSet = set;
      }

      m_cmd->updateDescriptorSetWithTemplate(set,
        layout->descriptorTemplate(), descriptors.data());

      if (writeRecords.size() > 0) {
        m_cmd->updateDescriptorSets(writeRecords.size(), &writeRecords[0]);
      }
    }
    else {
      set = VK_NULL_HANDLE;
    }

    for (auto ptr: imageInfoList) {
      delete[] ptr;
    }
    for (auto ptr : bufferInfoList) {
      delete[] ptr;
    }

    // Select the active binding mask to update
    auto& refMask = 
      BindPoint == VK_PIPELINE_BIND_POINT_GRAPHICS
      ? m_state.gp.state.bsBindingMask
      : BindPoint == VK_PIPELINE_BIND_POINT_COMPUTE
        ? m_state.cp.state.bsBindingMask
        : m_state.rp.state.bsBindingMask;

    // If some resources are not bound, we may need to
    // update spec constants and rebind the pipeline
    if (refMask != bindMask) {
      refMask = bindMask;

      m_flags.set(
        BindPoint == VK_PIPELINE_BIND_POINT_GRAPHICS
        ? DxvkContextFlag::GpDirtyPipelineState
        : BindPoint == VK_PIPELINE_BIND_POINT_COMPUTE
          ? DxvkContextFlag::CpDirtyPipelineState
          : DxvkContextFlag::RpDirtyPipelineState);
    }
  }


  template<VkPipelineBindPoint BindPoint>
  void DxvkContext::updateShaderDescriptorSetBinding(
    VkDescriptorSet         set,
    const DxvkPipelineLayout* layout) {
    if (set) {
      std::array<uint32_t, MaxNumActiveBindings> offsets;

      for (uint32_t i = 0; i < layout->dynamicBindingCount(); i++) {
        const auto& binding = layout->dynamicBinding(i);
        const auto& res = m_rc[binding.slot];

        offsets[i] = res.bufferSlice.defined()
          ? res.bufferSlice.getDynamicOffset()
          : 0;
      }

      m_cmd->cmdBindDescriptorSet(BindPoint,
        layout->pipelineLayout(), set,
        layout->dynamicBindingCount(),
        offsets.data());
    }
  }


  DxvkFramebufferInfo DxvkContext::makeFramebufferInfo(
    const DxvkRenderTargets&      renderTargets) {
    auto renderPassFormat = DxvkFramebufferInfo::getRenderPassFormat(renderTargets);
    auto renderPassObject = m_common->renderPassPool().getRenderPass(renderPassFormat);

    return DxvkFramebufferInfo(renderTargets, m_device->getDefaultFramebufferSize(), renderPassObject);
  }


  void DxvkContext::updateFramebuffer() {
    if (m_flags.test(DxvkContextFlag::GpDirtyFramebuffer)) {
      m_flags.clr(DxvkContextFlag::GpDirtyFramebuffer);

      this->spillRenderPass(true);

      DxvkFramebufferInfo fbInfo = makeFramebufferInfo(m_state.om.renderTargets);
      this->updateRenderTargetLayouts(fbInfo, m_state.om.framebufferInfo);

      m_state.gp.state.ms.setSampleCount(fbInfo.getSampleCount());
      m_state.om.framebufferInfo = fbInfo;

      for (uint32_t i = 0; i < MaxNumRenderTargets; i++) {
        const Rc<DxvkImageView>& attachment = fbInfo.getColorTarget(i).view;

        VkComponentMapping mapping = attachment != nullptr
          ? util::invertComponentMapping(attachment->info().swizzle)
          : VkComponentMapping();

        m_state.gp.state.omSwizzle[i] = DxvkOmAttachmentSwizzle(mapping);
      }

      m_flags.set(DxvkContextFlag::GpDirtyPipelineState);
    }
  }


  void DxvkContext::applyRenderTargetLoadLayouts() {
    for (uint32_t i = 0; i < MaxNumRenderTargets; i++)
      m_state.om.renderPassOps.colorOps[i].loadLayout = m_rtLayouts.color[i];

    m_state.om.renderPassOps.depthOps.loadLayout = m_rtLayouts.depth;
  }


  void DxvkContext::applyRenderTargetStoreLayouts() {
    for (uint32_t i = 0; i < MaxNumRenderTargets; i++)
      m_rtLayouts.color[i] = m_state.om.renderPassOps.colorOps[i].storeLayout;

    m_rtLayouts.depth = m_state.om.renderPassOps.depthOps.storeLayout;
  }


  void DxvkContext::transitionRenderTargetLayouts(
          DxvkBarrierSet&         barriers,
          bool                    sharedOnly) {
    for (uint32_t i = 0; i < MaxNumRenderTargets; i++) {
      const DxvkAttachment& color = m_state.om.framebufferInfo.getColorTarget(i);

      if (color.view != nullptr && (!sharedOnly || color.view->imageInfo().shared)) {
        this->transitionColorAttachment(barriers, color, m_rtLayouts.color[i]);
        m_rtLayouts.color[i] = color.view->imageInfo().layout;
      }
    }

    const DxvkAttachment& depth = m_state.om.framebufferInfo.getDepthTarget();

    if (depth.view != nullptr && (!sharedOnly || depth.view->imageInfo().shared)) {
      this->transitionDepthAttachment(barriers, depth, m_rtLayouts.depth);
      m_rtLayouts.depth = depth.view->imageInfo().layout;
    }
  }


  void DxvkContext::transitionColorAttachment(
          DxvkBarrierSet&         barriers,
    const DxvkAttachment&         attachment,
          VkImageLayout           oldLayout) {
    if (oldLayout != attachment.view->imageInfo().layout) {
      barriers.accessImage(
        attachment.view->image(),
        attachment.view->imageSubresources(), oldLayout,
        VK_PIPELINE_STAGE_COLOR_ATTACHMENT_OUTPUT_BIT,
        VK_ACCESS_COLOR_ATTACHMENT_WRITE_BIT,
        attachment.view->imageInfo().layout,
        attachment.view->imageInfo().stages,
        attachment.view->imageInfo().access);

      m_cmd->trackResource<DxvkAccess::Write>(attachment.view->image());
    }
  }


  void DxvkContext::transitionDepthAttachment(
          DxvkBarrierSet&         barriers,
    const DxvkAttachment&         attachment,
          VkImageLayout           oldLayout) {
    if (oldLayout != attachment.view->imageInfo().layout) {
      barriers.accessImage(
        attachment.view->image(),
        attachment.view->imageSubresources(), oldLayout,
        VK_PIPELINE_STAGE_EARLY_FRAGMENT_TESTS_BIT |
        VK_PIPELINE_STAGE_LATE_FRAGMENT_TESTS_BIT,
        oldLayout != VK_IMAGE_LAYOUT_DEPTH_STENCIL_READ_ONLY_OPTIMAL
          ? VK_ACCESS_DEPTH_STENCIL_ATTACHMENT_WRITE_BIT : 0,
        attachment.view->imageInfo().layout,
        attachment.view->imageInfo().stages,
        attachment.view->imageInfo().access);

      m_cmd->trackResource<DxvkAccess::Write>(attachment.view->image());
    }
  }


  void DxvkContext::updateRenderTargetLayouts(
    const DxvkFramebufferInfo&    newFb,
    const DxvkFramebufferInfo&    oldFb) {
    DxvkRenderTargetLayouts layouts = { };

    for (uint32_t i = 0; i < MaxNumRenderTargets; i++) {
      if (newFb.getColorTarget(i).view != nullptr)
        layouts.color[i] = newFb.getColorTarget(i).view->imageInfo().layout;
    }

    if (newFb.getDepthTarget().view != nullptr)
      layouts.depth = newFb.getDepthTarget().view->imageInfo().layout;

    // Check whether any of the previous attachments have been moved
    // around or been rebound with a different view. This may help
    // reduce the number of image layout transitions between passes.
    for (uint32_t i = 0; i < MaxNumRenderTargets; i++) {
      const DxvkAttachment& oldAttachment = oldFb.getColorTarget(i);

      if (oldAttachment.view != nullptr) {
        bool found = false;

        for (uint32_t j = 0; j < MaxNumRenderTargets && !found; j++) {
          const DxvkAttachment& newAttachment = newFb.getColorTarget(j);

          found = newAttachment.view == oldAttachment.view || (newAttachment.view != nullptr
            && newAttachment.view->image()        == oldAttachment.view->image()
            && newAttachment.view->subresources() == oldAttachment.view->subresources());

          if (found)
            layouts.color[j] = m_rtLayouts.color[i];
        }

        if (!found && m_flags.test(DxvkContextFlag::GpRenderPassSuspended))
          this->transitionColorAttachment(m_execBarriers, oldAttachment, m_rtLayouts.color[i]);
      }
    }

    const DxvkAttachment& oldAttachment = oldFb.getDepthTarget();

    if (oldAttachment.view != nullptr) {
      const DxvkAttachment& newAttachment = newFb.getDepthTarget();

      bool found = newAttachment.view == oldAttachment.view || (newAttachment.view != nullptr
        && newAttachment.view->image()        == oldAttachment.view->image()
        && newAttachment.view->subresources() == oldAttachment.view->subresources());

      if (found)
        layouts.depth = m_rtLayouts.depth;
      else if (m_flags.test(DxvkContextFlag::GpRenderPassSuspended))
        this->transitionDepthAttachment(m_execBarriers, oldAttachment, m_rtLayouts.depth);
    }

    m_rtLayouts = layouts;
  }
  
  
  void DxvkContext::prepareImage(
          DxvkBarrierSet&         barriers,
    const Rc<DxvkImage>&          image,
    const VkImageSubresourceRange& subresources,
          bool                    flushClears) {
    // Images that can't be used as attachments are always in their
    // default layout, so we don't have to do anything in this case
    if (!(image->info().usage & (VK_IMAGE_USAGE_COLOR_ATTACHMENT_BIT | VK_IMAGE_USAGE_DEPTH_STENCIL_ATTACHMENT_BIT)))
      return;

    // Flush clears if there are any since they may affect the image
    if (!m_deferredClears.empty() && flushClears)
      this->spillRenderPass(false);

    // All images are in their default layout for suspended passes
    if (!m_flags.test(DxvkContextFlag::GpRenderPassSuspended))
      return;

    // 3D images require special care because they only have one
    // layer, but views may address individual 2D slices as layers
    bool is3D = image->info().type == VK_IMAGE_TYPE_3D;

    // Transition any attachment with overlapping subresources
    if (image->info().usage & VK_IMAGE_USAGE_COLOR_ATTACHMENT_BIT) {
      for (uint32_t i = 0; i < MaxNumRenderTargets; i++) {
        const DxvkAttachment& attachment = m_state.om.framebufferInfo.getColorTarget(i);

        if (attachment.view != nullptr && attachment.view->image() == image
         && (is3D || vk::checkSubresourceRangeOverlap(attachment.view->subresources(), subresources))) {
          this->transitionColorAttachment(barriers, attachment, m_rtLayouts.color[i]);
          m_rtLayouts.color[i] = image->info().layout;
        }
      }
    } else {
      const DxvkAttachment& attachment = m_state.om.framebufferInfo.getDepthTarget();

      if (attachment.view != nullptr && attachment.view->image() == image
       && (is3D || vk::checkSubresourceRangeOverlap(attachment.view->subresources(), subresources))) {
        this->transitionDepthAttachment(barriers, attachment, m_rtLayouts.depth);
        m_rtLayouts.depth = image->info().layout;
      }
    }
  }

  bool DxvkContext::updateIndexBufferBinding() {
    if (unlikely(!m_state.vi.indexBuffer.defined()))
      return false;

    m_flags.clr(DxvkContextFlag::GpDirtyIndexBuffer);
    auto bufferInfo = m_state.vi.indexBuffer.getDescriptor();

    m_cmd->cmdBindIndexBuffer(
      bufferInfo.buffer.buffer,
      bufferInfo.buffer.offset,
      m_state.vi.indexType);

    if (m_vbTracked.set(MaxNumVertexBindings))
      m_cmd->trackResource<DxvkAccess::Read>(m_state.vi.indexBuffer.buffer());

    return true;
  }


  void DxvkContext::updateVertexBufferBindings() {
    m_flags.clr(DxvkContextFlag::GpDirtyVertexBuffers);

    if (unlikely(!m_state.gp.state.il.bindingCount()))
      return;

    std::array<VkBuffer, MaxNumVertexBindings> buffers;
    std::array<VkDeviceSize, MaxNumVertexBindings> offsets;
    std::array<VkDeviceSize, MaxNumVertexBindings> lengths;

    // Set buffer handles and offsets for active bindings
    for (uint32_t i = 0; i < m_state.gp.state.il.bindingCount(); i++) {
      uint32_t binding = m_state.gp.state.ilBindings[i].binding();

      if (likely(m_state.vi.vertexBuffers[binding].defined())) {
        auto vbo = m_state.vi.vertexBuffers[binding].getDescriptor();

        buffers[i] = vbo.buffer.buffer;
        offsets[i] = vbo.buffer.offset;
        lengths[i] = vbo.buffer.range;

        if (m_vbTracked.set(binding))
          m_cmd->trackResource<DxvkAccess::Read>(m_state.vi.vertexBuffers[binding].buffer());
      }
      else if (m_features.test(DxvkContextFeature::NullDescriptors)) {
        buffers[i] = m_common->dummyResources().bufferHandle();
        offsets[i] = 0;
        lengths[i] = 0;
      }
      else {
        buffers[i] = m_common->dummyResources().bufferHandle();
        offsets[i] = 0;
        lengths[i] = 0;
      }
    }

    // Vertex bindigs get remapped when compiling the
    // pipeline, so this actually does the right thing
    if (m_features.test(DxvkContextFeature::ExtendedDynamicState)) {
      m_cmd->cmdBindVertexBuffers2(0, m_state.gp.state.il.bindingCount(),
        buffers.data(), offsets.data(), lengths.data(), nullptr);
    }
    else {
      m_cmd->cmdBindVertexBuffers(0, m_state.gp.state.il.bindingCount(),
        buffers.data(), offsets.data());
    }
  }


  void DxvkContext::updateTransformFeedbackBuffers() {
    auto gsOptions = m_state.gp.shaders.gs->shaderOptions();

    VkBuffer     xfbBuffers[MaxNumXfbBuffers];
    VkDeviceSize xfbOffsets[MaxNumXfbBuffers];
    VkDeviceSize xfbLengths[MaxNumXfbBuffers];

    for (size_t i = 0; i < MaxNumXfbBuffers; i++) {
      auto physSlice = m_state.xfb.buffers[i].getSliceHandle();

      xfbBuffers[i] = physSlice.handle;
      xfbOffsets[i] = physSlice.offset;
      xfbLengths[i] = physSlice.length;

      if (physSlice.handle == VK_NULL_HANDLE)
        xfbBuffers[i] = m_common->dummyResources().bufferHandle();

      if (physSlice.handle != VK_NULL_HANDLE) {
        const Rc<DxvkBuffer>& buffer = m_state.xfb.buffers[i].buffer();
        buffer->setXfbVertexStride(gsOptions.xfbStrides[i]);

        m_cmd->trackResource<DxvkAccess::Write>(buffer);
      }
    }

    m_cmd->cmdBindTransformFeedbackBuffers(
      0, MaxNumXfbBuffers,
      xfbBuffers, xfbOffsets, xfbLengths);
  }


  void DxvkContext::updateTransformFeedbackState() {
    if (m_flags.test(DxvkContextFlag::GpDirtyXfbBuffers)) {
      m_flags.clr(DxvkContextFlag::GpDirtyXfbBuffers);

      this->pauseTransformFeedback();
      this->updateTransformFeedbackBuffers();
    }

    this->startTransformFeedback();
  }


  void DxvkContext::updateDynamicState() {
    if (!m_gpActivePipeline)
      return;

    if (m_flags.test(DxvkContextFlag::GpDirtyViewport)) {
      m_flags.clr(DxvkContextFlag::GpDirtyViewport);

      uint32_t viewportCount = m_state.gp.state.rs.viewportCount();
      m_cmd->cmdSetViewport(0, viewportCount, m_state.vp.viewports.data());
      m_cmd->cmdSetScissor(0, viewportCount, m_state.vp.scissorRects.data());
    }

    if (m_flags.all(DxvkContextFlag::GpDirtyBlendConstants,
      DxvkContextFlag::GpDynamicBlendConstants)) {
      m_flags.clr(DxvkContextFlag::GpDirtyBlendConstants);
      m_cmd->cmdSetBlendConstants(&m_state.dyn.blendConstants.r);
    }

    if (m_flags.all(DxvkContextFlag::GpDirtyStencilRef,
      DxvkContextFlag::GpDynamicStencilRef)) {
      m_flags.clr(DxvkContextFlag::GpDirtyStencilRef);

      m_cmd->cmdSetStencilReference(
        VK_STENCIL_FRONT_AND_BACK,
        m_state.dyn.stencilReference);
    }

    if (m_flags.all(DxvkContextFlag::GpDirtyDepthBias,
      DxvkContextFlag::GpDynamicDepthBias)) {
      m_flags.clr(DxvkContextFlag::GpDirtyDepthBias);

      m_cmd->cmdSetDepthBias(
        m_state.dyn.depthBias.depthBiasConstant,
        m_state.dyn.depthBias.depthBiasClamp,
        m_state.dyn.depthBias.depthBiasSlope);
    }

    if (m_flags.all(DxvkContextFlag::GpDirtyDepthBounds,
      DxvkContextFlag::GpDynamicDepthBounds)) {
      m_flags.clr(DxvkContextFlag::GpDirtyDepthBounds);

      m_cmd->cmdSetDepthBounds(
        m_state.dyn.depthBounds.minDepthBounds,
        m_state.dyn.depthBounds.maxDepthBounds);
    }
  }


  template<VkPipelineBindPoint BindPoint>
  void DxvkContext::updatePushConstants() {
    m_flags.clr(DxvkContextFlag::DirtyPushConstants);

    auto layout = 
      BindPoint == VK_PIPELINE_BIND_POINT_GRAPHICS
      ? m_state.gp.pipeline->layout()
      : BindPoint == VK_PIPELINE_BIND_POINT_COMPUTE
        ? m_state.cp.pipeline->layout()
        : m_state.rp.pipeline->layout();

    if (!layout)
      return;

    VkPushConstantRange pushConstRange = layout->pushConstRange();
    if (!pushConstRange.size)
      return;

    assert(m_pushConstantBank < DxvkPushConstantBank::Count);

    m_cmd->cmdPushConstants(
      layout->pipelineLayout(),
      pushConstRange.stageFlags,
      pushConstRange.offset,
      pushConstRange.size,
      &m_state.pc.data[(uint32_t)m_pushConstantBank][pushConstRange.offset]);
  }


  bool DxvkContext::commitComputeState() {
    this->spillRenderPass(false);

    if (m_flags.test(DxvkContextFlag::CpDirtyPipeline)) {
      if (unlikely(!this->updateComputePipeline()))
        return false;
    }

    if (m_flags.any(
      DxvkContextFlag::CpDirtyResources,
      DxvkContextFlag::CpDirtyDescriptorBinding))
      this->updateComputeShaderResources();

    if (m_flags.test(DxvkContextFlag::CpDirtyPipelineState)) {
      if (unlikely(!this->updateComputePipelineState()))
        return false;
    }

    if (m_flags.test(DxvkContextFlag::DirtyPushConstants))
      this->updatePushConstants<VK_PIPELINE_BIND_POINT_COMPUTE>();

    return true;
  }


  bool DxvkContext::commitRaytracingState() {
    this->spillRenderPass(false);

    if (m_flags.test(DxvkContextFlag::RpDirtyPipeline)) {
      if (unlikely(!this->updateRaytracingPipeline()))
        return false;
    }

    if (m_flags.any(
      DxvkContextFlag::RpDirtyResources,
      DxvkContextFlag::RpDirtyDescriptorBinding))
      this->updateRaytracingShaderResources();

    if (m_flags.test(DxvkContextFlag::RpDirtyPipelineState)) {
      if (unlikely(!this->updateRaytracingPipelineState()))
        return false;
    }

    if (m_flags.test(DxvkContextFlag::DirtyPushConstants))
      this->updatePushConstants<VK_PIPELINE_BIND_POINT_RAY_TRACING_KHR>();

    return true;
  }


  template<bool Indexed, bool Indirect>
  bool DxvkContext::commitGraphicsState() {
    if (m_flags.test(DxvkContextFlag::GpDirtyPipeline)) {
      if (unlikely(!this->updateGraphicsPipeline()))
        return false;
    }

    if (m_state.gp.flags.any(DxvkGraphicsPipelineFlag::HasStorageDescriptors,
      DxvkGraphicsPipelineFlag::HasTransformFeedback)) {
      this->commitGraphicsBarriers<Indexed, Indirect, false>();
      this->commitGraphicsBarriers<Indexed, Indirect, true>();
    }

    if (m_flags.test(DxvkContextFlag::GpDirtyFramebuffer))
      this->updateFramebuffer();

    if (!m_flags.test(DxvkContextFlag::GpRenderPassBound))
      this->startRenderPass();

    if (m_flags.test(DxvkContextFlag::GpDirtyIndexBuffer) && Indexed) {
      if (unlikely(!this->updateIndexBufferBinding()))
        return false;
    }

    if (m_flags.test(DxvkContextFlag::GpDirtyVertexBuffers))
      this->updateVertexBufferBindings();

    if (m_flags.any(
      DxvkContextFlag::GpDirtyResources,
      DxvkContextFlag::GpDirtyDescriptorBinding))
      this->updateGraphicsShaderResources();

    if (m_flags.test(DxvkContextFlag::GpDirtyPipelineState)) {
      if (unlikely(!this->updateGraphicsPipelineState()))
        return false;
    }

    if (m_state.gp.flags.test(DxvkGraphicsPipelineFlag::HasTransformFeedback))
      this->updateTransformFeedbackState();

    if (m_flags.any(
      DxvkContextFlag::GpDirtyViewport,
      DxvkContextFlag::GpDirtyBlendConstants,
      DxvkContextFlag::GpDirtyStencilRef,
      DxvkContextFlag::GpDirtyDepthBias,
      DxvkContextFlag::GpDirtyDepthBounds))
      this->updateDynamicState();

    if (m_flags.test(DxvkContextFlag::DirtyPushConstants))
      this->updatePushConstants<VK_PIPELINE_BIND_POINT_GRAPHICS>();

    if (m_flags.test(DxvkContextFlag::DirtyDrawBuffer) && Indirect)
      this->trackDrawBuffer();

    return true;
  }

  // NV-DXVK start: Split out common post barriers logic
  void DxvkContext::commitPostBarriers(const DxvkDescriptorSlot binding, VkPipelineStageFlags stages) {
    const DxvkShaderResourceSlot& slot = m_rc[binding.slot];

    VkAccessFlags        access = binding.access;
    
    switch (binding.type) {
      case VK_DESCRIPTOR_TYPE_STORAGE_BUFFER:
      case VK_DESCRIPTOR_TYPE_UNIFORM_BUFFER:
      case VK_DESCRIPTOR_TYPE_UNIFORM_BUFFER_DYNAMIC:
        m_execBarriers.accessBuffer(
          slot.bufferSlice.getSliceHandle(),
          stages, access,
          slot.bufferSlice.bufferInfo().stages,
          slot.bufferSlice.bufferInfo().access);
        break;
    
      case VK_DESCRIPTOR_TYPE_STORAGE_TEXEL_BUFFER:
      case VK_DESCRIPTOR_TYPE_UNIFORM_TEXEL_BUFFER:
        m_execBarriers.accessBuffer(
          slot.bufferView->getSliceHandle(),
          stages, access,
          slot.bufferView->bufferInfo().stages,
          slot.bufferView->bufferInfo().access);
        break;
      
      case VK_DESCRIPTOR_TYPE_STORAGE_IMAGE:
      case VK_DESCRIPTOR_TYPE_SAMPLED_IMAGE:
      case VK_DESCRIPTOR_TYPE_COMBINED_IMAGE_SAMPLER:
        m_execBarriers.accessImage(
          slot.imageView->image(),
          slot.imageView->imageSubresources(),
          slot.imageView->imageInfo().layout,
          stages, access,
          slot.imageView->imageInfo().layout,
          slot.imageView->imageInfo().stages,
          slot.imageView->imageInfo().access);
        break;

      default:
        /* nothing to do */;
    }
  }
  // NV-DXVK end


  // NV-DXVK start: Split out common init barriers logic
  bool DxvkContext::commitInitBarriers(const DxvkDescriptorSlot binding, VkPipelineStageFlags stages) {
    const DxvkShaderResourceSlot& slot = m_rc[binding.slot];

    DxvkAccessFlags dstAccess = DxvkBarrierSet::getAccessTypes(binding.access);
    DxvkAccessFlags srcAccess = 0;
    
    switch (binding.type) {
      case VK_DESCRIPTOR_TYPE_STORAGE_BUFFER:
      case VK_DESCRIPTOR_TYPE_UNIFORM_BUFFER:
      case VK_DESCRIPTOR_TYPE_UNIFORM_BUFFER_DYNAMIC:
        srcAccess = m_execBarriers.getBufferAccess(
          slot.bufferSlice.getSliceHandle());
        break;
    
      case VK_DESCRIPTOR_TYPE_STORAGE_TEXEL_BUFFER:
      case VK_DESCRIPTOR_TYPE_UNIFORM_TEXEL_BUFFER:
        srcAccess = m_execBarriers.getBufferAccess(
          slot.bufferView->getSliceHandle());
        break;
      
      case VK_DESCRIPTOR_TYPE_STORAGE_IMAGE:
      case VK_DESCRIPTOR_TYPE_SAMPLED_IMAGE:
      case VK_DESCRIPTOR_TYPE_COMBINED_IMAGE_SAMPLER:
        srcAccess = m_execBarriers.getImageAccess(
          slot.imageView->image(),
          slot.imageView->imageSubresources());
        break;

      default:
        /* nothing to do */;
    }

    if (srcAccess == 0)
      return false;

    // Skip write-after-write barriers if explicitly requested
    if ((m_barrierControl.test(DxvkBarrierControl::IgnoreWriteAfterWrite))
     && (!(m_execBarriers.getSrcStages() & ~stages))
     && ((srcAccess | dstAccess) == DxvkAccess::Write))
        return false;

    return (srcAccess | dstAccess).test(DxvkAccess::Write);
  }
  // NV-DXVK end


  void DxvkContext::commitComputeInitBarriers() {
    auto layout = m_state.cp.pipeline->layout();

    bool requiresBarrier = false;

    for (uint32_t i = 0; i < layout->bindingCount() && !requiresBarrier; i++) {
      if (m_state.cp.state.bsBindingMask.test(i)) {
        const DxvkDescriptorSlot binding = layout->binding(i);
        // NV-DXVK start: Split out common init barriers logic
        requiresBarrier = commitInitBarriers(binding, VK_PIPELINE_STAGE_COMPUTE_SHADER_BIT | VK_PIPELINE_STAGE_DRAW_INDIRECT_BIT);
        // NV-DXVK end
      }
    }

    if (requiresBarrier)
      m_execBarriers.recordCommands(m_cmd);
  }


  void DxvkContext::commitComputePostBarriers() {
    auto layout = m_state.cp.pipeline->layout();

    for (uint32_t i = 0; i < layout->bindingCount(); i++) {
      if (m_state.cp.state.bsBindingMask.test(i)) {
        const DxvkDescriptorSlot binding = layout->binding(i);
        // NV-DXVK start: Split out common post barriers logic
        commitPostBarriers(binding, VK_PIPELINE_STAGE_COMPUTE_SHADER_BIT);
        // NV-DXVK end
      }
    }
  }


  // NV-DXVK start: Ray tracing init/post barriers
  void DxvkContext::commitRaytracingInitBarriers() {
    auto layout = m_state.rp.pipeline->layout();

    bool requiresBarrier = false;

    for (uint32_t i = 0; i < layout->bindingCount() && !requiresBarrier; i++) {
      if (m_state.rp.state.bsBindingMask.test(i)) {
        const DxvkDescriptorSlot binding = layout->binding(i);
        requiresBarrier = commitInitBarriers(binding, VK_PIPELINE_STAGE_RAY_TRACING_SHADER_BIT_KHR);
      }
    }

    if (requiresBarrier)
      m_execBarriers.recordCommands(m_cmd);
  }


  void DxvkContext::commitRaytracingPostBarriers() {
    auto layout = m_state.rp.pipeline->layout();

    for (uint32_t i = 0; i < layout->bindingCount(); i++) {
      if (m_state.rp.state.bsBindingMask.test(i)) {
        const DxvkDescriptorSlot binding = layout->binding(i);
        commitPostBarriers(binding, VK_PIPELINE_STAGE_RAY_TRACING_SHADER_BIT_KHR);
      }
    }
  }
  // NV-DXVK end


  template<bool Indexed, bool Indirect, bool DoEmit>
  void DxvkContext::commitGraphicsBarriers() {
    if (m_barrierControl.test(DxvkBarrierControl::IgnoreGraphicsBarriers))
      return;

    auto layout = m_state.gp.pipeline->layout();

    constexpr auto storageBufferAccess = VK_ACCESS_SHADER_WRITE_BIT | VK_ACCESS_TRANSFORM_FEEDBACK_WRITE_BIT_EXT;
    constexpr auto storageImageAccess = VK_ACCESS_SHADER_WRITE_BIT;

    bool requiresBarrier = false;

    // Check the draw buffer for indirect draw calls
    if (m_flags.test(DxvkContextFlag::DirtyDrawBuffer) && Indirect) {
      std::array<DxvkBufferSlice*, 2> slices = { {
        &m_state.id.argBuffer,
        &m_state.id.cntBuffer,
      } };

      for (uint32_t i = 0; i < slices.size() && !requiresBarrier; i++) {
        if ((slices[i]->defined())
          && (slices[i]->bufferInfo().access & storageBufferAccess)) {
          requiresBarrier = this->checkGfxBufferBarrier<DoEmit>(*slices[i],
            VK_PIPELINE_STAGE_DRAW_INDIRECT_BIT,
            VK_ACCESS_INDIRECT_COMMAND_READ_BIT).test(DxvkAccess::Write);
        }
      }
    }

    // Read-only stage, so we only have to check this if
    // the bindngs have actually changed between draws
    if (m_flags.test(DxvkContextFlag::GpDirtyIndexBuffer) && !requiresBarrier && Indexed) {
      const auto& indexBufferSlice = m_state.vi.indexBuffer;

      if ((indexBufferSlice.defined())
        && (indexBufferSlice.bufferInfo().access & storageBufferAccess)) {
        requiresBarrier = this->checkGfxBufferBarrier<DoEmit>(indexBufferSlice,
          VK_PIPELINE_STAGE_VERTEX_INPUT_BIT,
          VK_ACCESS_INDEX_READ_BIT).test(DxvkAccess::Write);
      }
    }

    // Same here, also ignore unused vertex bindings
    if (m_flags.test(DxvkContextFlag::GpDirtyVertexBuffers)) {
      uint32_t bindingCount = m_state.gp.state.il.bindingCount();

      for (uint32_t i = 0; i < bindingCount && !requiresBarrier; i++) {
        uint32_t binding = m_state.gp.state.ilBindings[i].binding();
        const auto& vertexBufferSlice = m_state.vi.vertexBuffers[binding];

        if ((vertexBufferSlice.defined())
          && (vertexBufferSlice.bufferInfo().access & storageBufferAccess)) {
          requiresBarrier = this->checkGfxBufferBarrier<DoEmit>(vertexBufferSlice,
            VK_PIPELINE_STAGE_VERTEX_INPUT_BIT,
            VK_ACCESS_VERTEX_ATTRIBUTE_READ_BIT).test(DxvkAccess::Write);
        }
      }
    }

    // Transform feedback buffer writes won't overlap, so we
    // also only need to check those when they are rebound
    if (m_flags.test(DxvkContextFlag::GpDirtyXfbBuffers)
      && m_state.gp.flags.test(DxvkGraphicsPipelineFlag::HasTransformFeedback)) {
      for (uint32_t i = 0; i < MaxNumXfbBuffers && !requiresBarrier; i++) {
        const auto& xfbBufferSlice = m_state.xfb.buffers[i];
        const auto& xfbCounterSlice = m_state.xfb.counters[i];

        if (xfbBufferSlice.defined()) {
          requiresBarrier = this->checkGfxBufferBarrier<DoEmit>(xfbBufferSlice,
            VK_PIPELINE_STAGE_TRANSFORM_FEEDBACK_BIT_EXT,
            VK_ACCESS_TRANSFORM_FEEDBACK_WRITE_BIT_EXT) != 0;

          if (xfbCounterSlice.defined()) {
            requiresBarrier |= this->checkGfxBufferBarrier<DoEmit>(xfbCounterSlice,
              VK_PIPELINE_STAGE_DRAW_INDIRECT_BIT |
              VK_PIPELINE_STAGE_TRANSFORM_FEEDBACK_BIT_EXT,
              VK_ACCESS_TRANSFORM_FEEDBACK_COUNTER_READ_BIT_EXT |
              VK_ACCESS_TRANSFORM_FEEDBACK_COUNTER_WRITE_BIT_EXT) != 0;
          }
        }
      }
    }

    // Check shader resources on every draw to handle WAW hazards
    for (uint32_t i = 0; i < layout->bindingCount() && !requiresBarrier; i++) {
      const DxvkDescriptorSlot binding = layout->binding(i);
      const DxvkShaderResourceSlot& slot = m_rc[binding.slot];

      DxvkAccessFlags dstAccess = DxvkBarrierSet::getAccessTypes(binding.access);
      DxvkAccessFlags srcAccess = 0;

      switch (binding.type) {
        case VK_DESCRIPTOR_TYPE_STORAGE_BUFFER:
        case VK_DESCRIPTOR_TYPE_UNIFORM_BUFFER:
        case VK_DESCRIPTOR_TYPE_UNIFORM_BUFFER_DYNAMIC:
          if ((slot.bufferSlice.defined())
           && (slot.bufferSlice.bufferInfo().access & storageBufferAccess)) {
            srcAccess = this->checkGfxBufferBarrier<DoEmit>(slot.bufferSlice,
              binding.stages, binding.access);
          }
          break;

        case VK_DESCRIPTOR_TYPE_STORAGE_TEXEL_BUFFER:
        case VK_DESCRIPTOR_TYPE_UNIFORM_TEXEL_BUFFER:
          if ((slot.bufferView != nullptr)
           && (slot.bufferView->bufferInfo().access & storageBufferAccess)) {
            srcAccess = this->checkGfxBufferBarrier<DoEmit>(slot.bufferView->slice(),
              binding.stages, binding.access);
          }
          break;

        case VK_DESCRIPTOR_TYPE_STORAGE_IMAGE:
        case VK_DESCRIPTOR_TYPE_SAMPLED_IMAGE:
        case VK_DESCRIPTOR_TYPE_COMBINED_IMAGE_SAMPLER:
          if ((slot.imageView != nullptr)
           && (slot.imageView->imageInfo().access & storageImageAccess)) {
            srcAccess = this->checkGfxImageBarrier<DoEmit>(slot.imageView,
              binding.stages, binding.access);
          }
          break;

      default:
        /* nothing to do */;
      }

      if (srcAccess == 0)
        continue;

      // Skip write-after-write barriers if explicitly requested
      if ((m_barrierControl.test(DxvkBarrierControl::IgnoreWriteAfterWrite))
        && ((srcAccess | dstAccess) == DxvkAccess::Write))
        continue;

      requiresBarrier = (srcAccess | dstAccess).test(DxvkAccess::Write);
    }

    // External subpass dependencies serve as full memory
    // and execution barriers, so we can use this to allow
    // inter-stage synchronization.
    if (requiresBarrier)
      this->spillRenderPass(true);
  }


  template<bool DoEmit>
  DxvkAccessFlags DxvkContext::checkGfxBufferBarrier(
    const DxvkBufferSlice& slice,
    VkPipelineStageFlags      stages,
    VkAccessFlags             access) {
    if constexpr (DoEmit) {
      m_gfxBarriers.accessBuffer(
        slice.getSliceHandle(),
        stages, access,
        slice.bufferInfo().stages,
        slice.bufferInfo().access);
      return DxvkAccessFlags();
    }
    else {
      return m_gfxBarriers.getBufferAccess(slice.getSliceHandle());
    }
  }


  template<bool DoEmit>
  DxvkAccessFlags DxvkContext::checkGfxImageBarrier(
    const Rc<DxvkImageView>& imageView,
    VkPipelineStageFlags      stages,
    VkAccessFlags             access) {
    if constexpr (DoEmit) {
      m_gfxBarriers.accessImage(
        imageView->image(),
        imageView->imageSubresources(),
        imageView->imageInfo().layout,
        stages, access,
        imageView->imageInfo().layout,
        imageView->imageInfo().stages,
        imageView->imageInfo().access);
      return DxvkAccessFlags();
    }
    else {
      return m_gfxBarriers.getImageAccess(
        imageView->image(),
        imageView->imageSubresources());
    }
  }


  void DxvkContext::emitMemoryBarrier(
    VkDependencyFlags         flags,
    VkPipelineStageFlags      srcStages,
    VkAccessFlags             srcAccess,
    VkPipelineStageFlags      dstStages,
    VkAccessFlags             dstAccess) {
    VkMemoryBarrier barrier;
    barrier.sType = VK_STRUCTURE_TYPE_MEMORY_BARRIER;
    barrier.pNext = nullptr;
    barrier.srcAccessMask = srcAccess;
    barrier.dstAccessMask = dstAccess;

    m_cmd->cmdPipelineBarrier(
      DxvkCmdBuffer::ExecBuffer, srcStages, dstStages,
      flags, 1, &barrier, 0, nullptr, 0, nullptr);
  }

  void DxvkContext::initializeImage(
    const Rc<DxvkImage>& image,
    const VkImageSubresourceRange& subresources,
    VkImageLayout             dstLayout,
    VkPipelineStageFlags      dstStages,
    VkAccessFlags             dstAccess) {
    if (m_execBarriers.isImageDirty(image, subresources, DxvkAccess::Write))
      m_execBarriers.recordCommands(m_cmd);

    VkPipelineStageFlags srcStages = 0;

    if (image->isInUse())
      srcStages = dstStages;

    m_execAcquires.accessImage(image, subresources,
      VK_IMAGE_LAYOUT_UNDEFINED, srcStages, 0,
      dstLayout, dstStages, dstAccess);
  }

  // NV-DXVK start: use EXT_debug_utils
  VkDescriptorSet DxvkContext::allocateDescriptorSet(
          VkDescriptorSetLayout     layout,
          const char                *name) {
    if (m_descPool == nullptr)
      m_descPool = m_device->createDescriptorPool();

    VkDescriptorSet set = m_descPool->alloc(layout, name);

    if (set == VK_NULL_HANDLE) {
      m_cmd->trackDescriptorPool(std::move(m_descPool));

      m_descPool = m_device->createDescriptorPool();
      set = m_descPool->alloc(layout, name);
    }

    return set;
  }
  // NV-DXVK end

  void DxvkContext::traceRays(uint32_t width, uint32_t height, uint32_t depth) {
    if (this->commitRaytracingState()) {
      this->commitRaytracingInitBarriers();

      m_queryManager.beginQueries(m_cmd,
        VK_QUERY_TYPE_PIPELINE_STATISTICS);

      m_cmd->cmdTraceRaysKHR(
        &m_state.rp.pipeline->m_raygenShaderBindingTable,
        &m_state.rp.pipeline->m_missShaderBindingTable,
        &m_state.rp.pipeline->m_hitShaderBindingTable,
        &m_state.rp.pipeline->m_callableShaderBindingTable,
        width, height, depth);

      m_queryManager.endQueries(m_cmd,
        VK_QUERY_TYPE_PIPELINE_STATISTICS);

      this->commitRaytracingPostBarriers();
    }

    m_cmd->addStatCtr(DxvkStatCounter::CmdTraceRaysCalls, 1);
  }


  void DxvkContext::trackDrawBuffer() {
    if (m_flags.test(DxvkContextFlag::DirtyDrawBuffer)) {
      m_flags.clr(DxvkContextFlag::DirtyDrawBuffer);

      if (m_state.id.argBuffer.defined())
        m_cmd->trackResource<DxvkAccess::Read>(m_state.id.argBuffer.buffer());

      if (m_state.id.cntBuffer.defined())
        m_cmd->trackResource<DxvkAccess::Read>(m_state.id.cntBuffer.buffer());
    }
  }


  DxvkGraphicsPipeline* DxvkContext::lookupGraphicsPipeline(
    const DxvkGraphicsPipelineShaders& shaders) {
    auto idx = shaders.hash() % m_gpLookupCache.size();

    if (unlikely(!m_gpLookupCache[idx] || !shaders.eq(m_gpLookupCache[idx]->shaders())))
      m_gpLookupCache[idx] = m_common->pipelineManager().createGraphicsPipeline(shaders);

    return m_gpLookupCache[idx];
  }


  DxvkComputePipeline* DxvkContext::lookupComputePipeline(
    const DxvkComputePipelineShaders& shaders) {
    auto idx = shaders.hash() % m_cpLookupCache.size();

    if (unlikely(!m_cpLookupCache[idx] || !shaders.eq(m_cpLookupCache[idx]->shaders())))
      m_cpLookupCache[idx] = m_common->pipelineManager().createComputePipeline(shaders);

    return m_cpLookupCache[idx];
  }


  DxvkRaytracingPipeline* DxvkContext::lookupRaytracingPipeline(
    const DxvkRaytracingPipelineShaders& shaders) {

    auto foundPipeline = m_rpLookupCache.find(shaders.hash());
    if (unlikely(foundPipeline == m_rpLookupCache.end() || !shaders.eq(foundPipeline->second->shaders()))) {
      DxvkRaytracingPipeline* pipeline = m_common->pipelineManager().createRaytracingPipeline(shaders);
      m_rpLookupCache[pipeline->shaders().hash()] = pipeline;
      return pipeline;
    }

    return foundPipeline->second;
  }


  Rc<DxvkFramebuffer> DxvkContext::lookupFramebuffer(
    const DxvkFramebufferInfo&      framebufferInfo) {
    DxvkFramebufferKey key = framebufferInfo.key();
    size_t idx = key.hash() % m_framebufferCache.size();

    if (m_framebufferCache[idx] == nullptr || !m_framebufferCache[idx]->key().eq(key))
      m_framebufferCache[idx] = m_device->createFramebuffer(framebufferInfo);

    return m_framebufferCache[idx];
  }


  Rc<DxvkBuffer> DxvkContext::createZeroBuffer(
    VkDeviceSize              size) {
    if (m_zeroBuffer != nullptr && m_zeroBuffer->info().size >= size)
      return m_zeroBuffer;

    DxvkBufferCreateInfo bufInfo;
    bufInfo.size = align<VkDeviceSize>(size, 1 << 20);
    bufInfo.usage = VK_BUFFER_USAGE_TRANSFER_DST_BIT
      | VK_BUFFER_USAGE_TRANSFER_SRC_BIT;
    bufInfo.stages = VK_PIPELINE_STAGE_TRANSFER_BIT;
    bufInfo.access = VK_ACCESS_TRANSFER_WRITE_BIT
      | VK_ACCESS_TRANSFER_READ_BIT;

    m_zeroBuffer = m_device->createBuffer(bufInfo,
      VK_MEMORY_PROPERTY_DEVICE_LOCAL_BIT, DxvkMemoryStats::Category::AppBuffer);

    clearBuffer(m_zeroBuffer, 0, bufInfo.size, 0);
    m_execBarriers.recordCommands(m_cmd);
    return m_zeroBuffer;
  }
  
}<|MERGE_RESOLUTION|>--- conflicted
+++ resolved
@@ -2271,14 +2271,9 @@
           bool                      forceNoReplace) {
     bool isHostVisible = buffer->memFlags() & VK_MEMORY_PROPERTY_HOST_VISIBLE_BIT;
 
-<<<<<<< HEAD
     bool replaceBuffer = !forceNoReplace
                       && (size == buffer->info().size)
-                      && (size <= (1 << 20))
-=======
-    bool replaceBuffer = (size == buffer->info().size)
                       && (size <= (1 << 18))
->>>>>>> fc9e708d
                       && !isHostVisible;
 // NV-DXVK end:
 
