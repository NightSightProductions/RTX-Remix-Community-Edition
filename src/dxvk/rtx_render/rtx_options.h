--- conflicted
+++ resolved
@@ -322,7 +322,6 @@
     RTX_OPTION_ENV("rtx", DlssPreset, dlssPreset, DlssPreset::On, "RTX_DLSS_PRESET", "Combined DLSS Preset for quickly controlling Upscaling, Frame Interpolation and Latency Reduction.");
     RTX_OPTION("rtx", NisPreset, nisPreset, NisPreset::Balanced, "Adjusts NIS scaling factor, trades quality for performance.");
     RTX_OPTION("rtx", TaauPreset, taauPreset, TaauPreset::Balanced,  "Adjusts TAA-U scaling factor, trades quality for performance.");
-<<<<<<< HEAD
     RTX_OPTION("rtx", XeSSProfile, xessProfile, XeSSProfile::Balanced, "Adjusts XeSS scaling factor, trades quality for performance.");
     RTX_OPTION("rtx", float, xessJitterScale, 1.0f, "Multiplier for XeSS jitter intensity. Values > 1.0 increase jitter, < 1.0 reduce it. Can help reduce aliasing or temporal artifacts.");
     RTX_OPTION("rtx", bool, xessUseOptimizedJitter, true, "Use XeSS-optimized jitter patterns and scaling. When disabled, uses the same jitter as other upscalers.");
@@ -331,13 +330,10 @@
     RTX_OPTION("rtx", float, xessScalingJitterDamping, 0.6f, "Additional jitter damping factor to reduce swimming artifacts. Lower values = less jitter.");
     RTX_OPTION("rtx", bool, xessLogJitterSequenceLength, false, "Log the current jitter sequence length being used for XeSS. Useful for debugging swimming artifacts.");
     RTX_OPTION("rtx", uint32_t, xessMinJitterSequenceLength, 8, "Minimum jitter sequence length for XeSS, even at low scaling factors.");
-    RTX_OPTION_ENV("rtx", GraphicsPreset, graphicsPreset, GraphicsPreset::Auto, "DXVK_GRAPHICS_PRESET_TYPE", "Overall rendering preset, higher presets result in higher image quality, lower presets result in better performance.");
-=======
     static void graphicsPresetOnChange(DxvkDevice* device);
     RTX_OPTION_ARGS("rtx", GraphicsPreset, graphicsPreset, GraphicsPreset::Auto, "Overall rendering preset, higher presets result in higher image quality, lower presets result in better performance.",
                     args.environment = "DXVK_GRAPHICS_PRESET_TYPE",
                     args.onChangeCallback = &graphicsPresetOnChange);
->>>>>>> a8192ecd
     RTX_OPTION_ENV("rtx", RaytraceModePreset, raytraceModePreset, RaytraceModePreset::Auto, "DXVK_RAYTRACE_MODE_PRESET_TYPE", "");
     RTX_OPTION_FLAG("rtx", bool, lowMemoryGpu, false, RtxOptionFlags::NoSave, "Enables low memory mode, where we aggressively detune caches and streaming systems to accomodate the lower memory available.");
     RTX_OPTION("rtx", float, emissiveIntensity, 1.0f, "A general scale factor on all emissive intensity values globally. Generally per-material emissive intensities should be used, but this option may be useful for debugging without needing to author materials.");
