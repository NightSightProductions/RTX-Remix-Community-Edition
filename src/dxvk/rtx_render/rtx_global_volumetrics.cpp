/*
* Copyright (c) 2023-2025, NVIDIA CORPORATION. All rights reserved.
*
* Permission is hereby granted, free of charge, to any person obtaining a
* copy of this software and associated documentation files (the "Software"),
* to deal in the Software without restriction, including without limitation
* the rights to use, copy, modify, merge, publish, distribute, sublicense,
* and/or sell copies of the Software, and to permit persons to whom the
* Software is furnished to do so, subject to the following conditions:
*
* The above copyright notice and this permission notice shall be included in
* all copies or substantial portions of the Software.
*
* THE SOFTWARE IS PROVIDED "AS IS", WITHOUT WARRANTY OF ANY KIND, EXPRESS OR
* IMPLIED, INCLUDING BUT NOT LIMITED TO THE WARRANTIES OF MERCHANTABILITY,
* FITNESS FOR A PARTICULAR PURPOSE AND NONINFRINGEMENT.  IN NO EVENT SHALL
* THE AUTHORS OR COPYRIGHT HOLDERS BE LIABLE FOR ANY CLAIM, DAMAGES OR OTHER
* LIABILITY, WHETHER IN AN ACTION OF CONTRACT, TORT OR OTHERWISE, ARISING
* FROM, OUT OF OR IN CONNECTION WITH THE SOFTWARE OR THE USE OR OTHER
* DEALINGS IN THE SOFTWARE.
*/
#include "rtx_global_volumetrics.h"
#include "dxvk_device.h"
#include "rtx_render/rtx_shader_manager.h"
#include "rtx_composite.h"

#include "rtx/pass/common_binding_indices.h"
#include "rtx/pass/volumetrics/volume_integrate_binding_indices.h"

#include <rtx_shaders/volume_integrate_rayquery.h>
#include <rtx_shaders/volume_restir_initial.h>
#include <rtx_shaders/volume_restir_visibility.h>
#include <rtx_shaders/volume_restir_temporal.h>
#include <rtx_shaders/volume_restir_spatial_resampling.h>

#include "dxvk_scoped_annotation.h"
#include "rtx_context.h"
#include "rtx_imgui.h"

namespace dxvk {

  // Defined within an unnamed namespace to ensure unique definition across binary
  namespace {
    class VolumeRestirShaderInitial : public ManagedShader {
      SHADER_SOURCE(VolumeRestirShaderInitial, VK_SHADER_STAGE_COMPUTE_BIT, volume_restir_initial)

      BINDLESS_ENABLED()

      BEGIN_PARAMETER()
        COMMON_RAYTRACING_BINDINGS

        TEXTURE3D(VOLUME_INTEGRATE_BINDING_PREV_VOLUME_RESERVOIRS_INPUT)

        RW_TEXTURE3D(VOLUME_INTEGRATE_BINDING_VOLUME_RESERVOIRS_OUTPUT)
      END_PARAMETER()
    };

    PREWARM_SHADER_PIPELINE(VolumeRestirShaderInitial);

    class VolumeRestirShaderVisibility : public ManagedShader {
      SHADER_SOURCE(VolumeRestirShaderVisibility, VK_SHADER_STAGE_COMPUTE_BIT, volume_restir_visibility)

        BINDLESS_ENABLED()

        BEGIN_PARAMETER()
        COMMON_RAYTRACING_BINDINGS

        RW_TEXTURE3D(VOLUME_INTEGRATE_BINDING_VOLUME_RESERVOIRS_OUTPUT)
        END_PARAMETER()
    };

    PREWARM_SHADER_PIPELINE(VolumeRestirShaderVisibility);

    class VolumeRestirShaderTemporal : public ManagedShader {
      SHADER_SOURCE(VolumeRestirShaderTemporal, VK_SHADER_STAGE_COMPUTE_BIT, volume_restir_temporal)

        BINDLESS_ENABLED()

        BEGIN_PARAMETER()
        COMMON_RAYTRACING_BINDINGS

        TEXTURE3D(VOLUME_INTEGRATE_BINDING_PREV_VOLUME_RESERVOIRS_INPUT)

        RW_TEXTURE3D(VOLUME_INTEGRATE_BINDING_VOLUME_RESERVOIRS_OUTPUT)
        END_PARAMETER()
    };

    PREWARM_SHADER_PIPELINE(VolumeRestirShaderTemporal);

    class VolumeRestirShaderSpatialResampling : public ManagedShader {
      SHADER_SOURCE(VolumeRestirShaderSpatialResampling, VK_SHADER_STAGE_COMPUTE_BIT, volume_restir_spatial_resampling)

        BINDLESS_ENABLED()

        BEGIN_PARAMETER()
        COMMON_RAYTRACING_BINDINGS

        TEXTURE3D(VOLUME_INTEGRATE_BINDING_PREV_VOLUME_RESERVOIRS_INPUT)

        RW_TEXTURE3D(VOLUME_INTEGRATE_BINDING_VOLUME_RESERVOIRS_OUTPUT)
      END_PARAMETER()
    };

    PREWARM_SHADER_PIPELINE(VolumeRestirShaderSpatialResampling);

    class VolumeIntegrateShader : public ManagedShader {
      SHADER_SOURCE(VolumeIntegrateShader, VK_SHADER_STAGE_COMPUTE_BIT, volume_integrate_rayquery)

      BINDLESS_ENABLED()

      BEGIN_PARAMETER()
        COMMON_RAYTRACING_BINDINGS

        SAMPLER3D(VOLUME_INTEGRATE_BINDING_PREV_ACCUMULATED_RADIANCE_INPUT_Y)
        SAMPLER3D(VOLUME_INTEGRATE_BINDING_PREV_ACCUMULATED_RADIANCE_INPUT_CO_CG)
        SAMPLER3D(VOLUME_INTEGRATE_BINDING_PREV_ACCUMULATED_RADIANCE_INPUT_AGE)
        TEXTURE3D(VOLUME_INTEGRATE_BINDING_VOLUME_RESERVOIRS_OUTPUT)

        RW_TEXTURE3D(VOLUME_INTEGRATE_BINDING_ACCUMULATED_RADIANCE_OUTPUT_Y)
        RW_TEXTURE3D(VOLUME_INTEGRATE_BINDING_ACCUMULATED_RADIANCE_OUTPUT_CO_CG)
        RW_TEXTURE3D(VOLUME_INTEGRATE_BINDING_ACCUMULATED_RADIANCE_OUTPUT_AGE)
      END_PARAMETER()
    };

    PREWARM_SHADER_PIPELINE(VolumeIntegrateShader);
  }

  static const std::array<RtxGlobalVolumetrics::Preset, RtxGlobalVolumetrics::PresetCount> Presets = {
      RtxGlobalVolumetrics::Preset( // Default
          Vector3(0.999f, 0.999f, 0.999f),  // transmittanceColor
          200.0f,                         // transmittanceMeasurementDistance
          Vector3(0.999f, 0.999f, 0.999f),  // singleScatteringAlbedo
          0.0f                             // anisotropy
      ),
      RtxGlobalVolumetrics::Preset( // HeavyFog
          Vector3(0.85f, 0.85f, 0.85f),
          5.0f,
          Vector3(0.9f, 0.9f, 0.9f),
          -0.2f
      ),
      RtxGlobalVolumetrics::Preset( // LightFog
          Vector3(0.93f, 0.93f, 0.93f),
          15.0f,
          Vector3(0.95f, 0.95f, 0.95f),
          -0.1f
      ),
      RtxGlobalVolumetrics::Preset( // Mist
          Vector3(0.96f, 0.96f, 0.96f),
          50.0f,
          Vector3(0.98f, 0.98f, 0.98f),
          0.1f
      ),
      RtxGlobalVolumetrics::Preset( // Haze
          Vector3(0.9f, 0.85f, 0.75f),
          70.0f,
          Vector3(0.8f, 0.8f, 0.8f),
          0.2f
      ),
      RtxGlobalVolumetrics::Preset( // Dust
          Vector3(0.87f, 0.73f, 0.5f),
          60.0f,
          Vector3(0.85f, 0.75f, 0.65f),
          0.4f
      ),
      RtxGlobalVolumetrics::Preset( // Smoke
          Vector3(0.87f, 0.73f, 0.5f),
          20.0f,
          Vector3(0.85f, 0.75f, 0.65f),
          0.6f
      )
  };

  RtxGlobalVolumetrics::RtxGlobalVolumetrics(DxvkDevice* device) : CommonDeviceObject(device), RtxPass(device) {
    // Volumetrics Options

    RTX_OPTION_CLAMP_MIN(froxelGridResolutionScale, static_cast<uint32_t>(1));
    RTX_OPTION_CLAMP(froxelDepthSlices, static_cast<uint16_t>(1), std::numeric_limits<uint16_t>::max());
    RTX_OPTION_CLAMP(restirFroxelDepthSlices, static_cast<uint16_t>(1), std::numeric_limits<uint16_t>::max());
    RTX_OPTION_CLAMP(maxAccumulationFrames, static_cast<uint8_t>(1), std::numeric_limits<uint8_t>::max());
    RTX_OPTION_CLAMP_MIN(froxelDepthSliceDistributionExponent, 1e-4f);
    RTX_OPTION_CLAMP_MIN(froxelMaxDistanceMeters, 0.0f);
    // Note: Clamp to positive values as negative luminance thresholds are not valid.
    RTX_OPTION_CLAMP_MIN(froxelFireflyFilteringLuminanceThreshold, 0.0f);

    RTX_OPTION_CLAMP_MIN(initialRISSampleCount, static_cast<uint32_t>(1));
    RTX_OPTION_CLAMP(temporalReuseMaxSampleCount, static_cast<uint16_t>(1), std::numeric_limits<uint16_t>::max());

    RTX_OPTION_CLAMP_MIN(transmittanceMeasurementDistanceMeters, 0.0f);
    RTX_OPTION_CLAMP(anisotropy, -1.0f, 1.0f);

    transmittanceColor.setDeferred(Vector3(
      std::clamp(transmittanceColor().x, 0.0f, 1.0f),
      std::clamp(transmittanceColor().y, 0.0f, 1.0f),
      std::clamp(transmittanceColor().z, 0.0f, 1.0f)));
    singleScatteringAlbedo.setDeferred(Vector3(
      std::clamp(singleScatteringAlbedo().x, 0.0f, 1.0f),
      std::clamp(singleScatteringAlbedo().y, 0.0f, 1.0f),
      std::clamp(singleScatteringAlbedo().z, 0.0f, 1.0f)));

    RTX_OPTION_CLAMP_MIN(noiseFieldSubStepSizeMeters, 0.0f);
    RTX_OPTION_CLAMP_MIN(noiseFieldTimeScale, 0.0f);
    RTX_OPTION_CLAMP_MIN(noiseFieldDensityScale, 0.0f);
    RTX_OPTION_CLAMP_MIN(noiseFieldDensityExponent, 0.0f);
    RTX_OPTION_CLAMP(noiseFieldOctaves, static_cast<uint32_t>(1), static_cast<uint32_t>(8));
    RTX_OPTION_CLAMP_MIN(noiseFieldInitialFrequencyPerMeter, 0.0f);
    RTX_OPTION_CLAMP_MIN(noiseFieldLacunarity, 0.0f);
    RTX_OPTION_CLAMP_MIN(noiseFieldGain, 0.0f);

    RTX_OPTION_CLAMP_MIN(fogRemapMaxDistanceMinMeters, 0.0f);
    RTX_OPTION_CLAMP_MIN(fogRemapMaxDistanceMaxMeters, 0.0f);
    RTX_OPTION_CLAMP_MIN(fogRemapTransmittanceMeasurementDistanceMinMeters, 0.0f);
    RTX_OPTION_CLAMP_MIN(fogRemapTransmittanceMeasurementDistanceMaxMeters, 0.0f);
    RTX_OPTION_CLAMP_MIN(fogRemapColorMultiscatteringScale, 0.0f);

    fogRemapMaxDistanceMinMeters.setDeferred(std::min(fogRemapMaxDistanceMinMeters(), fogRemapMaxDistanceMaxMeters()));
    fogRemapMaxDistanceMaxMeters.setDeferred(std::max(fogRemapMaxDistanceMinMeters(), fogRemapMaxDistanceMaxMeters()));
    fogRemapTransmittanceMeasurementDistanceMinMeters.setDeferred(std::min(fogRemapTransmittanceMeasurementDistanceMinMeters(), fogRemapTransmittanceMeasurementDistanceMaxMeters()));
    fogRemapTransmittanceMeasurementDistanceMaxMeters.setDeferred(std::max(fogRemapTransmittanceMeasurementDistanceMinMeters(), fogRemapTransmittanceMeasurementDistanceMaxMeters()));
  }

  // Quality level presets, x component controls the froxelGridResolutionScale and the y component controls the froxelDepthSlices settings.
  static const int2 qualityModes[RtxGlobalVolumetrics::QualityLevel::QualityCount] = {
    int2(32, 48),
    int2(16, 48),
    int2(8,  48),
    int2(4,  48),
    int2(3,  48)
  };
  // Note: Higher end options brought down when Portals are in use due to the the current volumetric solution for Portals requiring 3x more video memory
  // and cost. Additionally, these settings are tuned somewhat specifically for Portal RTX to further adjust performance to a desired level, in the future
  // a more generalized system is needed so this sort of performance/quality tradeoff may be made on a per-game basis.
  // Note: 32, 16, 12, 8, 4 is probably a more reasonable set of resolution scales, but set mostly to 16 for performance reasons for now.
  // See REMIX-3834 for more information.
  static const int2 portalQualityModes[RtxGlobalVolumetrics::QualityLevel::QualityCount] = {
    int2(32, 48),
    int2(16, 48),
    int2(16, 48),
    int2(16, 48),
    int2(8,  48)
  };

  void RtxGlobalVolumetrics::showPresetMenu() {
    const char* volumericQualityLevelName[] = {
      "Low",
      "Medium",
      "High",
      "Ultra",
      "Insane"
    };
    static_assert(sizeof(volumericQualityLevelName) / sizeof(volumericQualityLevelName[0]) == QualityLevel::QualityCount);

    for (uint32_t i = 0; i < QualityLevel::QualityCount; i++) {
      if (ImGui::Button(volumericQualityLevelName[i])) {
        setQualityLevel((QualityLevel) i);
      }
      ImGui::SameLine();
    }
    ImGui::TextUnformatted("Quality Level Preset");
  }

  void RtxGlobalVolumetrics::showImguiUserSettings() {
    showPresetMenu();
  }

  void RtxGlobalVolumetrics::showImguiSettings() {
    if (ImGui::CollapsingHeader("Froxel Radiance Cache", ImGuiTreeNodeFlags_CollapsingHeader | ImGuiTreeNodeFlags_DefaultOpen)) {
      ImGui::Indent();

      showPresetMenu();

      ImGui::Separator();

      static bool showAdvanced = false;
      ImGui::Checkbox("Show Advanced Options", &showAdvanced);

      if (showAdvanced) {
        m_rebuildFroxels |= ImGui::DragInt("Froxel Grid Resolution Scale", &froxelGridResolutionScaleObject(), 0.1f, 1);
        m_rebuildFroxels |= ImGui::DragInt("Froxel Depth Slices", &froxelDepthSlicesObject(), 0.1f, 1, UINT16_MAX);
        ImGui::DragInt("Max Accumulation Frames", &maxAccumulationFramesObject(), 0.1f, 1, UINT8_MAX);
        ImGui::DragFloat("Froxel Depth Slice Distribution Exponent", &froxelDepthSliceDistributionExponentObject(), 0.01f, 0.0f, FLT_MAX, "%.3f", ImGuiSliderFlags_AlwaysClamp);
        ImGui::DragFloat("Froxel Max Distance", &froxelMaxDistanceMetersObject(), 0.25f, 0.0f, FLT_MAX, "%.2f", ImGuiSliderFlags_AlwaysClamp);
        ImGui::DragFloat("Froxel Firefly Filtering Luminance Threshold", &froxelFireflyFilteringLuminanceThresholdObject(), 0.1f, 0.0f, FLT_MAX, "%.3f", ImGuiSliderFlags_AlwaysClamp);
        ImGui::Checkbox("Per-Portal Volumes", &enableInPortalsObject());

        ImGui::Separator();
        ImGui::Checkbox("Enable Reference Mode", &enableReferenceModeObject());
        ImGui::Separator();

        ImGui::BeginDisabled(enableReferenceMode());

        m_rebuildFroxels |= ImGui::DragInt("Restir Grid Downsample Factor", &restirGridScaleObject(), 0.1f, 1);
        m_rebuildFroxels |= ImGui::DragInt("Restir Froxel Depth Slices", &restirFroxelDepthSlicesObject(), 0.1f, 1, UINT16_MAX);
        ImGui::DragFloat("Restir Guard Band Scale Factor", &restirGridGuardBandFactorObject(), 0.1f, 1.0f, FLT_MAX, "%.3f", ImGuiSliderFlags_AlwaysClamp);

        ImGui::DragInt("Initial RIS Sample Count", &initialRISSampleCountObject(), 0.05f, 1, UINT8_MAX);
        ImGui::Checkbox("Enable Initial Visibility", &enableInitialVisibilityObject());
        ImGui::BeginDisabled(!enableInitialVisibility());
        ImGui::Checkbox("Enable Visibility Reuse", &visibilityReuseObject());
        ImGui::EndDisabled();

        ImGui::Checkbox("Enable Temporal Resampling", &enableTemporalResamplingObject());
        ImGui::BeginDisabled(!enableTemporalResampling());
        ImGui::DragInt("Temporal Resampling Max Sample Count", &temporalReuseMaxSampleCountObject(), 1.0f, 1, UINT16_MAX);
        ImGui::EndDisabled();

        ImGui::Separator();

        ImGui::Checkbox("Enable Spatial Resampling", &enableSpatialResamplingObject());
        ImGui::BeginDisabled(!enableSpatialResampling());
        ImGui::DragInt("Spatial Resampling Max Sample Count", &spatialReuseMaxSampleCountObject(), 1.0f, 1, UINT16_MAX);
        ImGui::DragFloat("Clamped Spatial Resampling Search Radius", &spatialReuseSamplingRadiusObject(), 0.01f, 0.0f, 10.0f, "%.3f", ImGuiSliderFlags_AlwaysClamp);
        ImGui::EndDisabled();

        ImGui::EndDisabled();
      }

      ImGui::Unindent();
    }

    if (ImGui::CollapsingHeader("Volumetric Lighting", ImGuiTreeNodeFlags_CollapsingHeader | ImGuiTreeNodeFlags_DefaultOpen)) {
      ImGui::Indent();

      ImGui::Checkbox("Enable Volumetric Lighting", &enableObject());
      {
        ImGui::Indent();
        ImGui::BeginDisabled(!enable());

        const char* volumericPresetName[] = {
          "-Select Preset and Hit Apply-",
          "Default",
          "Heavy Fog",
          "Light Fog",
          "Mist",
          "Haze",
          "Dust",
          "Smoke",
        };
        static_assert((sizeof(volumericPresetName) / sizeof(volumericPresetName[0]) - 1) == PresetType::PresetCount);

        ImGui::Text("Volumetric Visual Presets:");

        const float indent = 60.0f;
        static int itemIndex = 0;
<<<<<<< HEAD
        ImGui::PushItemWidth(ImMax(ImGui::GetContentRegionMax().x - indent, 1.0f));
=======
        ImGui::PushItemWidth(ImGui::GetContentRegionMax().x - indent);
>>>>>>> d90c5fb5
        ImGui::PushID("volumetric visual preset");
        ImGui::ListBox("", &itemIndex, &volumericPresetName[0], (int) PresetType::PresetCount + 1, 3);
        ImGui::PopID();
        ImGui::PopItemWidth();

<<<<<<< HEAD
        if (ImGui::Button("Apply", ImVec2(ImMax(ImGui::GetContentRegionMax().x - indent, 1.0f), 0)) && itemIndex > 0) {
=======
        if (ImGui::Button("Apply", ImVec2(ImGui::GetContentRegionMax().x - indent, 0)) && itemIndex > 0) {
>>>>>>> d90c5fb5
          setPreset((PresetType) (itemIndex - 1));
          itemIndex = 0;
        }

        ImGui::Separator();

        static bool showAdvanced = false;
        ImGui::Checkbox("Show Advanced Material Options", &showAdvanced);

        if (showAdvanced) {
          ImGui::DragFloat3("Transmittance Color", &transmittanceColorObject(), 0.01f, 0.0f, MaxTransmittanceValue, "%.3f");
          ImGui::DragFloat("Transmittance Measurement Distance", &transmittanceMeasurementDistanceMetersObject(), 0.25f, 0.0f, FLT_MAX, "%.2f", ImGuiSliderFlags_AlwaysClamp);
          ImGui::DragFloat3("Single Scattering Albedo", &singleScatteringAlbedoObject(), 0.01f, 0.0f, 1.0f, "%.3f");
          ImGui::DragFloat("Anisotropy", &anisotropyObject(), 0.01f, -.99f, .99f, "%.3f", ImGuiSliderFlags_AlwaysClamp);
          ImGui::DragFloat("Depth Offset", &depthOffsetObject(), 0.01f, 0.0f, 1.0f, "%.2f", ImGuiSliderFlags_AlwaysClamp);

          ImGui::Separator();

          ImGui::Checkbox("Enable Heterogeneous Fog", &enableHeterogeneousFogObject());

          ImGui::BeginDisabled(!enableHeterogeneousFog());
          ImGui::DragFloat("Noise Field Substep Size", &noiseFieldSubStepSizeMetersObject(), 0.01f, 0.0f, FLT_MAX, "%.2f", ImGuiSliderFlags_AlwaysClamp);
          ImGui::DragInt("Noise Field Number of Octaves", &noiseFieldOctavesObject(), 0.05f, 1, 8);
          ImGui::DragFloat("Noise Field Time Scale", &noiseFieldTimeScaleObject(), 0.01f, 0.0f, FLT_MAX, "%.2f", ImGuiSliderFlags_AlwaysClamp);
          ImGui::DragFloat("Noise Field Density Scale", &noiseFieldDensityScaleObject(), 0.01f, 0.0f, FLT_MAX, "%.2f", ImGuiSliderFlags_AlwaysClamp);
          ImGui::DragFloat("Noise Field Density Exponent", &noiseFieldDensityExponentObject(), 0.01f, 0.0f, FLT_MAX, "%.2f", ImGuiSliderFlags_AlwaysClamp);
          ImGui::DragFloat("Noise Field Initial Frequency", &noiseFieldInitialFrequencyPerMeterObject(), 0.01f, 0.0f, FLT_MAX, "%.3f", ImGuiSliderFlags_AlwaysClamp);
          ImGui::DragFloat("Noise Field Lacunarity", &noiseFieldLacunarityObject(), 0.01f, 0.0f, FLT_MAX, "%.2f", ImGuiSliderFlags_AlwaysClamp);
          ImGui::DragFloat("Noise Field Gain", &noiseFieldGainObject(), 0.01f, 0.0f, FLT_MAX, "%.2f", ImGuiSliderFlags_AlwaysClamp);
          ImGui::EndDisabled();
        }

        ImGui::Separator();

        ImGui::Checkbox("Atmosphere Enabled", &enableAtmosphereObject());
        ImGui::Indent();
        ImGui::BeginDisabled(!enableAtmosphere());
        {
          ImGui::DragFloat("Planet Radius", &atmospherePlanetRadiusMetersObject(), 0.1f, -FLT_MAX, FLT_MAX, "%.2f", ImGuiSliderFlags_AlwaysClamp);
          ImGui::DragFloat("Height", &atmosphereHeightMetersObject(), 0.1f, -FLT_MAX, FLT_MAX, "%.2f", ImGuiSliderFlags_AlwaysClamp);
          ImGui::Checkbox("Inverted", &atmosphereInvertedObject());
          ImGui::EndDisabled();
        }
        ImGui::Unindent();

        ImGui::Separator();
        ImGui::Checkbox("Enable Legacy Fog Remapping", &enableFogRemapObject());
        ImGui::Separator();

        ImGui::BeginDisabled(!enableFogRemap());
        {
          ImGui::Indent();

          ImGui::Checkbox("Enable Fog Color Remapping", &enableFogColorRemapObject());

          ImGui::Checkbox("Enable Fog Max Distance Remapping", &enableFogMaxDistanceRemapObject());

          ImGui::BeginDisabled(!enableFogMaxDistanceRemap());
          {
            ImGui::DragFloat("Legacy Max Distance Min", &fogRemapMaxDistanceMinMetersObject(), 0.25f, 0.0f, FLT_MAX, "%.2f", ImGuiSliderFlags_AlwaysClamp);
            ImGui::DragFloat("Legacy Max Distance Max", &fogRemapMaxDistanceMaxMetersObject(), 0.25f, 0.0f, FLT_MAX, "%.2f", ImGuiSliderFlags_AlwaysClamp);
            ImGui::DragFloat("Remapped Transmittance Measurement Distance Min", &fogRemapTransmittanceMeasurementDistanceMinMetersObject(), 0.25f, 0.0f, FLT_MAX, "%.2f", ImGuiSliderFlags_AlwaysClamp);
            ImGui::DragFloat("Remapped Transmittance Measurement Distance Max", &fogRemapTransmittanceMeasurementDistanceMaxMetersObject(), 0.25f, 0.0f, FLT_MAX, "%.2f", ImGuiSliderFlags_AlwaysClamp);
          }
          ImGui::EndDisabled();

          ImGui::DragFloat("Color Multiscattering Scale", &fogRemapColorMultiscatteringScaleObject(), 0.01f, 0.0f, FLT_MAX, "%.2f", ImGuiSliderFlags_AlwaysClamp);

          ImGui::Unindent();
        }
        ImGui::EndDisabled();

        ImGui::EndDisabled();
        ImGui::Unindent();
      }

      ImGui::Separator();
      ImGui::Dummy({ 0, 4 });
      {
        ImGui::Indent();
        m_device->getCommon()->metaComposite().showDepthBasedFogImguiSettings();
        ImGui::Unindent();
      }

      ImGui::Unindent();
    }
  }

  void RtxGlobalVolumetrics::setQualityLevel(const QualityLevel desiredQualityLevel) {
    // Note: Checking for Portals in volumetrics being enabled here may not work if this option is changed via ImGui on the
    // same frame the quality level is set (since the quality level currently is set before the checkbox is read). In practice
    // though this should never happen.
    int2 qualityPreset;

    if (enableInPortals()) {
      qualityPreset = portalQualityModes[desiredQualityLevel];
    } else {
      qualityPreset = qualityModes[desiredQualityLevel];
    }

    // Set new values based on preset values and cache old values

    const auto newFroxelGridResolutionScale = qualityPreset.x;
    const auto newFroxelDepthSlices = qualityPreset.y;
    const auto oldFroxelGridResolutionScale = froxelGridResolutionScale();
    const auto oldFroxelDepthSlices = froxelDepthSlices();

    froxelGridResolutionScale.setDeferred(newFroxelGridResolutionScale);
    froxelDepthSlices.setDeferred(newFroxelDepthSlices);

    // Indicate that the froxel resources should be rebuilt if any relevant values changed

    if (
      newFroxelGridResolutionScale != oldFroxelGridResolutionScale ||
      newFroxelDepthSlices != oldFroxelDepthSlices
    ) {
      m_rebuildFroxels = true;
    }
  }

  void RtxGlobalVolumetrics::setPreset(const PresetType presetType) {
    const RtxGlobalVolumetrics::Preset& preset = Presets[presetType];

    // Set RTX options using the values from the preset
    transmittanceColor.setDeferred(preset.transmittanceColor);
    transmittanceMeasurementDistanceMeters.setDeferred(preset.transmittanceMeasurementDistance);
    singleScatteringAlbedo.setDeferred(preset.singleScatteringAlbedo);
    anisotropy.setDeferred(preset.anisotropy);
    enableFogRemap.setDeferred(false);
  }

  // This function checks the fog density to determine using physical fog or fix function fog.
  // When the fog density is over threshold, we will use fix function fog as call back.
  // A typical use for this function is checking if the player is in the water, which has high density and we want to use fix function fog.
  // Note: Fogs in Portal uses linear fix fog function, so the density can only be approximated
  bool shouldConvertToPhysicalFog(const FogState& fogState, const float fogDensityThrehold) {
    if (fogState.mode == D3DFOG_NONE || (fogState.mode == D3DFOG_LINEAR && fogState.end < 1e-7f)) {
      return true;
    }

    // Exponential fog function approximation with linear fog function:
    // Push the linear function start point (x = 0) towards exponential function,
    // then make the exp function as close as to the linear function when x=end (make the exp function curve convergence to the linear)
    // ExpFunc(0) = Linear(0) -> Move linear function to match exp function start point, we get a new linear function Linear'(x)
    // ExpFunc(end) ~ Linear'(end)
    // e^(-D * f) = (eps + (1 - (f - n) / f)
    // => D = ln(1 / (eps + (1 - (f - n) / f ) ) ) / f
    constexpr float epsilon = 0.001f;

    const float n = fogState.scale;
    const float invF = 1.0f / fogState.end;

    const float approximateExpFarPointValue = epsilon + n * invF; // eps + (1.0f - (f - n) / f) = esp + (1.0f - n / f)
    const float approximateDensity = std::log(1.0f / approximateExpFarPointValue) * invF;

    return approximateDensity < fogDensityThrehold;
  }

  VolumeArgs RtxGlobalVolumetrics::getVolumeArgs(CameraManager const& cameraManager, FogState const& fogState, bool enablePortalVolumes) const {
    // Calculate the volumetric parameters from options and the fixed function fog state

    // Note: Volumetric transmittance color option is in gamma space, so must be converted to linear for usage in the volumetric system.
    Vector3 transmittanceColorLinear{ sRGBGammaToLinear(transmittanceColor()) };

    // Note: Fall back to usual default in cases such as the "none" D3D fog mode, no fog remapping specified, or invalid values in the fog mode derivation
    // (such as dividing by zero).
    float transmittanceMeasurementDistance = transmittanceMeasurementDistanceMeters() * RtxOptions::getMeterToWorldUnitScale();
    Vector3 multiScatteringEstimate = Vector3();

    // Todo: Make this configurable in the future as this threshold was created specifically for Portal RTX's underwater fixed function fog.
    constexpr float waterFogDensityThrehold = 0.065f;
    const bool canUsePhysicalFog = shouldConvertToPhysicalFog(fogState, waterFogDensityThrehold);

    if (
      enableFogRemap() &&
      // Note: Only consider remapping fog if any fixed function fog is actually enabled (not the "none" mode).
      fogState.mode != D3DFOG_NONE &&
      canUsePhysicalFog
    ) {
      // Handle Fog Color remapping
      // Note: This must happen first as max distance remapping will depend on the luminance derived from the color determined here.
      if (enableFogColorRemap()) {
        // Note: Legacy fixed function fog color is in gamma space as all the rendering in old games was typically in gamma space, same assumption we make
        // for textures/lights.
        transmittanceColorLinear = sRGBGammaToLinear(fogState.color);
      }

      // Clamp to avoid black color, which may cause NaN issue.
      transmittanceColorLinear = clamp(transmittanceColorLinear, Vector3(MinTransmittanceValue), Vector3(MaxTransmittanceValue));

      // Handle Fog Max Distance remapping

      if (enableFogMaxDistanceRemap()) {
        // Switch transmittance measurement distance derivation from D3D9 fog based on which fog mode is in use

        if (fogState.mode == D3DFOG_LINEAR) {
          float fogRemapMaxDistanceMin { fogRemapMaxDistanceMinMeters() * RtxOptions::getMeterToWorldUnitScale() };
          float fogRemapMaxDistanceMax { fogRemapMaxDistanceMaxMeters() * RtxOptions::getMeterToWorldUnitScale() };
          float fogRemapTransmittanceMeasurementDistanceMin { fogRemapTransmittanceMeasurementDistanceMinMeters() * RtxOptions::getMeterToWorldUnitScale() };
          float fogRemapTransmittanceMeasurementDistanceMax { fogRemapTransmittanceMeasurementDistanceMaxMeters() * RtxOptions::getMeterToWorldUnitScale() };

          // Note: Ensure the mins and maxes are consistent with eachother.
          fogRemapMaxDistanceMax = std::max(fogRemapMaxDistanceMax, fogRemapMaxDistanceMin);
          fogRemapTransmittanceMeasurementDistanceMax = std::max(fogRemapTransmittanceMeasurementDistanceMax, fogRemapTransmittanceMeasurementDistanceMin);

          float const maxDistanceRange { fogRemapMaxDistanceMax - fogRemapMaxDistanceMin };
          float const transmittanceMeasurementDistanceRange { fogRemapTransmittanceMeasurementDistanceMax - fogRemapTransmittanceMeasurementDistanceMin };
          // Todo: Scene scale stuff ignored for now because scene scale stuff is not actually functioning properly. Add back in if it's ever fixed.
          // Note: Remap the end fog state distance into renderer units so that options can all be in renderer units (to be consistent with everything else).
          // float const normalizedRange{ (fogState.end * sceneScale() - fogRemapMaxDistanceMin) / maxDistanceRange };
          float const normalizedRange { (fogState.end - fogRemapMaxDistanceMin) / maxDistanceRange };

          transmittanceMeasurementDistance = normalizedRange * transmittanceMeasurementDistanceRange + fogRemapTransmittanceMeasurementDistanceMin;
        } else if (fogState.mode == D3DFOG_EXP || fogState.mode == D3DFOG_EXP2) {
          // Note: Derived using the following, doesn't take fog color into account but that is fine for a rough estimate:
          // density = -ln(color) / measurement_distance (For exp)
          // density^2 = -ln(color) / measurement_distance (For exp2)

          if (fogState.density != 0.0f) {
            float const transmittanceColorLuminance { sRGBLuminance(transmittanceColorLinear) };

            transmittanceMeasurementDistance = -log(transmittanceColorLuminance) / fogState.density;
            // Todo: Scene scale stuff ignored for now because scene scale stuff is not actually functioning properly. Add back in if it's ever fixed.
            // Note: Convert transmittance measurement distance into our engine's units (from game-specific world units due to being derived
            // from the D3D9 side of things). This in effect is the same as dividing the density by the scene scale.
            // transmittanceMeasurementDistance *= sceneScale();
          }
        }
      }

      // Add some "ambient" from the original fog as a constant term applied to fog during preintegration
      multiScatteringEstimate = fogState.color * fogRemapColorMultiscatteringScale();
    }

    // Calculate scattering and attenuation coefficients for the volume

    Vector3 const volumetricAttenuationCoefficient{
      -log(transmittanceColorLinear.x) / transmittanceMeasurementDistance,
      -log(transmittanceColorLinear.y) / transmittanceMeasurementDistance,
      -log(transmittanceColorLinear.z) / transmittanceMeasurementDistance
    };
    Vector3 const volumetricScatteringCoefficient{ volumetricAttenuationCoefficient * singleScatteringAlbedo() };

    const RtCamera& mainCamera = cameraManager.getMainCamera();

    // Set Volumetric Arguments

    VolumeArgs volumeArgs = { };

    volumeArgs.froxelGridDimensions.x = static_cast<uint>(m_froxelVolumeExtent.width);
    volumeArgs.froxelGridDimensions.y = static_cast<uint>(m_froxelVolumeExtent.height);
    volumeArgs.inverseFroxelGridDimensions.x = 1.0f / static_cast<float>(m_froxelVolumeExtent.width);
    volumeArgs.inverseFroxelGridDimensions.y = 1.0f / static_cast<float>(m_froxelVolumeExtent.height);

    volumeArgs.restirFroxelGridDimensions.x = static_cast<uint>(m_restirFroxelVolumeExtent.width);
    volumeArgs.restirFroxelGridDimensions.y = static_cast<uint>(m_restirFroxelVolumeExtent.height);
    volumeArgs.restirInverseFroxelGridDimensions.x = 1.0f / static_cast<float>(m_restirFroxelVolumeExtent.width);
    volumeArgs.restirInverseFroxelGridDimensions.y = 1.0f / static_cast<float>(m_restirFroxelVolumeExtent.height);

    volumeArgs.froxelDepthSlices = static_cast<uint16_t>(m_froxelVolumeExtent.depth);
    volumeArgs.restirFroxelDepthSlices = static_cast<uint16_t>(m_restirFroxelVolumeExtent.depth);

    volumeArgs.maxAccumulationFrames = static_cast<uint16_t>(maxAccumulationFrames());
    volumeArgs.froxelDepthSliceDistributionExponent = froxelDepthSliceDistributionExponent();
    volumeArgs.froxelMaxDistance = froxelMaxDistanceMeters() * RtxOptions::getMeterToWorldUnitScale();
    volumeArgs.froxelFireflyFilteringLuminanceThreshold = froxelFireflyFilteringLuminanceThreshold();
    volumeArgs.attenuationCoefficient = volumetricAttenuationCoefficient;
    volumeArgs.enable = enable() && canUsePhysicalFog;
    volumeArgs.scatteringCoefficient = volumetricScatteringCoefficient;
    volumeArgs.enableVolumeRISInitialVisibility = enableInitialVisibility();
    volumeArgs.enablevisibilityReuse = visibilityReuse();
    // Note: We need to invalidate the volumetric reservoir when detecting camera cut to avoid accumulating the history from different scenes
    volumeArgs.enableVolumeTemporalResampling = enableTemporalResampling() && !cameraManager.getMainCamera().isCameraCut();
    volumeArgs.enableVolumeSpatialResampling = enableSpatialResampling() && !cameraManager.getMainCamera().isCameraCut();
    volumeArgs.numSpatialSamples = spatialReuseMaxSampleCount();
    volumeArgs.spatialSamplingRadius = spatialReuseSamplingRadius();
    volumeArgs.numFroxelVolumes = m_numFroxelVolumes;     
    volumeArgs.numActiveFroxelVolumes = enablePortalVolumes ? m_numFroxelVolumes : 1;
    volumeArgs.inverseNumFroxelVolumes = 1.0f / static_cast<float>(m_numFroxelVolumes);
    // Note: Set to clamp to the center position (0.5) of the first and last froxel on the U axis to clamp to that value.
    volumeArgs.minFilteredRadianceU = 0.5f / static_cast<float>(m_froxelVolumeExtent.width);
    volumeArgs.maxFilteredRadianceU = 1.f - volumeArgs.minFilteredRadianceU;
    volumeArgs.multiScatteringEstimate = multiScatteringEstimate;
    volumeArgs.enableReferenceMode = enableReferenceMode();
    volumeArgs.volumetricFogAnisotropy = anisotropy();

    volumeArgs.enableNoiseFieldDensity = enableHeterogeneousFog();
    volumeArgs.noiseFieldSubStepSize = noiseFieldSubStepSizeMeters() * RtxOptions::getMeterToWorldUnitScale();
    volumeArgs.noiseFieldOctaves = noiseFieldOctaves();
    volumeArgs.noiseFieldTimeScale = noiseFieldTimeScale();
    volumeArgs.noiseFieldDensityScale = noiseFieldDensityScale();
    volumeArgs.noiseFieldDensityExponent = noiseFieldDensityExponent();
    volumeArgs.noiseFieldOctaves = noiseFieldOctaves();
    volumeArgs.noiseFieldInitialFrequency = noiseFieldInitialFrequencyPerMeter() / RtxOptions::getMeterToWorldUnitScale();
    volumeArgs.noiseFieldLacunarity = noiseFieldLacunarity();
    volumeArgs.noiseFieldGain = noiseFieldGain();

    volumeArgs.depthOffset = depthOffset();

    const float invertedWorld = atmosphereInverted() ? -1.f : 1.f;
    const Vector3 sceneUpDirection = RtxOptions::zUp() ? Vector3(0, 0, invertedWorld) : Vector3(0, invertedWorld, 0);

    const float atmosphereHeight = atmosphereHeightMeters() * RtxOptions::getMeterToWorldUnitScale();
    const float planetRadius = atmospherePlanetRadiusMeters() * RtxOptions::getMeterToWorldUnitScale();
    // Create a virtual planet center by projecting the camera position onto the plane defined by the origin and scene up direction.
    // Todo: Consider pre-transforming this planet center into the various volume camera translated world spaces to avoid needing to do this translation on the GPU constantly. May be just as costly however
    // to do an additional indexed lookup rather than a simple subtraction however, but depends on how well the compiler can optimize such things.
    const Vector3 planetCenter = project(mainCamera.getPosition(), Vector3(), sceneUpDirection) - sceneUpDirection * planetRadius;
    const float atmosphereRadius = atmosphereHeight + planetRadius;

    volumeArgs.enableAtmosphere = enableAtmosphere();
    volumeArgs.sceneUpDirection = sceneUpDirection;
    volumeArgs.atmosphereHeight = atmosphereHeight;
    volumeArgs.planetCenter = planetCenter;
    volumeArgs.atmosphereRadiusSquared = atmosphereRadius * atmosphereRadius;
    volumeArgs.maxAttenuationDistanceForNoAtmosphere = transmittanceMeasurementDistance * 5;

    volumeArgs.cameras[froxelVolumeMain] = mainCamera.getVolumeShaderConstants(volumeArgs.froxelMaxDistance);
    if (enablePortalVolumes) {
      volumeArgs.cameras[froxelVolumePortal0] = cameraManager.getCamera(CameraType::Portal0).getVolumeShaderConstants(volumeArgs.froxelMaxDistance);
      volumeArgs.cameras[froxelVolumePortal1] = cameraManager.getCamera(CameraType::Portal1).getVolumeShaderConstants(volumeArgs.froxelMaxDistance);
    }

    volumeArgs.restirCameras[froxelVolumeMain] = mainCamera.getVolumeShaderConstants(volumeArgs.froxelMaxDistance, restirGridGuardBandFactor());
    if (enablePortalVolumes) {
      volumeArgs.restirCameras[froxelVolumePortal0] = cameraManager.getCamera(CameraType::Portal0).getVolumeShaderConstants(volumeArgs.froxelMaxDistance, restirGridGuardBandFactor());
      volumeArgs.restirCameras[froxelVolumePortal1] = cameraManager.getCamera(CameraType::Portal1).getVolumeShaderConstants(volumeArgs.froxelMaxDistance, restirGridGuardBandFactor());
    }

    // Validate the froxel max distance against the camera
    // Note: This allows the user to be informed of if the froxel grid will be clipped against the far plane of the camera if the value is ever set too large for
    // some camera used for rendering (though hard to say if this is a problem as it may trigger on random strange cameras in some games).

    // Note: Camera should always be valid at this point as we rely on data from it, additionally this is checked
    // before ray tracing is even done.
    assert(mainCamera.isValid(m_device->getCurrentFrameId()));

    const float cameraFrustumMaxDistance = mainCamera.getFarPlane() - mainCamera.getNearPlane();

    if (volumeArgs.froxelMaxDistance > cameraFrustumMaxDistance) {
      ONCE(Logger::info(str::format("[RTX-Compatibility-Info] Volume Froxel Max Distance set to ", volumeArgs.froxelMaxDistance, " but current camera frustum allows only a maximum of ", cameraFrustumMaxDistance)));
    }

    // Note: We need to invalidate the volumetric history buffers (radiance and age buffers) when detecting camera cut to avoid accumulating the history from different scenes
    volumeArgs.resetHistory = cameraManager.getMainCamera().isCameraCut();

    return volumeArgs;
  }

  void RtxGlobalVolumetrics::dispatch(RtxContext* ctx, const Resources::RaytracingOutput& rtOutput, uint32_t numActiveFroxelVolumes) {
    // Bind resources

    ctx->bindCommonRayTracingResources(rtOutput);

    // Note: Clamp to edge used to avoid interpolation to black on the edges of the view. Note this is fine here as the temporal reprojection lookups will ensure
    // their UVW coordinates are not out of the [0, 1] range before looking up the value.
    Rc<DxvkSampler> linearSampler = ctx->getResourceManager().getSampler(VK_FILTER_LINEAR, VK_SAMPLER_MIPMAP_MODE_NEAREST, VK_SAMPLER_ADDRESS_MODE_CLAMP_TO_EDGE);

    ctx->bindResourceView(VOLUME_INTEGRATE_BINDING_PREV_ACCUMULATED_RADIANCE_INPUT_Y, getPreviousVolumeAccumulatedRadianceY().view, nullptr);
    ctx->bindResourceSampler(VOLUME_INTEGRATE_BINDING_PREV_ACCUMULATED_RADIANCE_INPUT_Y, linearSampler);
    ctx->bindResourceView(VOLUME_INTEGRATE_BINDING_PREV_ACCUMULATED_RADIANCE_INPUT_CO_CG, getPreviousVolumeAccumulatedRadianceCoCg().view, nullptr);
    ctx->bindResourceSampler(VOLUME_INTEGRATE_BINDING_PREV_ACCUMULATED_RADIANCE_INPUT_CO_CG, linearSampler);
    ctx->bindResourceView(VOLUME_INTEGRATE_BINDING_PREV_ACCUMULATED_RADIANCE_INPUT_AGE, getPreviousVolumeAccumulatedRadianceAge().view, nullptr);
    ctx->bindResourceSampler(VOLUME_INTEGRATE_BINDING_PREV_ACCUMULATED_RADIANCE_INPUT_AGE, linearSampler);

    ctx->bindResourceView(VOLUME_INTEGRATE_BINDING_ACCUMULATED_RADIANCE_OUTPUT_Y, getCurrentVolumeAccumulatedRadianceY().view, nullptr);
    ctx->bindResourceView(VOLUME_INTEGRATE_BINDING_ACCUMULATED_RADIANCE_OUTPUT_CO_CG, getCurrentVolumeAccumulatedRadianceCoCg().view, nullptr);
    ctx->bindResourceView(VOLUME_INTEGRATE_BINDING_ACCUMULATED_RADIANCE_OUTPUT_AGE, getCurrentVolumeAccumulatedRadianceAge().view, nullptr);

    auto numRaysExtent = m_froxelVolumeExtent;
    numRaysExtent.width *= numActiveFroxelVolumes;

    auto numRestirCellsExtent = m_restirFroxelVolumeExtent;
    numRestirCellsExtent.width *= numActiveFroxelVolumes;

    // Compute restir
    {
      ScopedGpuProfileZone(ctx, "Volume Integrate Restir Initial");
      ctx->setFramePassStage(RtxFramePassStage::VolumeIntegrateRestirInitial);
      VkExtent3D workgroups = util::computeBlockCount(numRestirCellsExtent, VkExtent3D { 16, 8, 1 });

      ctx->bindResourceView(VOLUME_INTEGRATE_BINDING_VOLUME_RESERVOIRS_OUTPUT, getCurrentVolumeReservoirs().view, nullptr);

      ctx->bindShader(VK_SHADER_STAGE_COMPUTE_BIT, VolumeRestirShaderInitial::getShader());
      ctx->dispatch(workgroups.width, workgroups.height, workgroups.depth);
    }

    if(visibilityReuse()) {
      ScopedGpuProfileZone(ctx, "Volume Integrate Restir Visible");
      ctx->setFramePassStage(RtxFramePassStage::VolumeIntegrateRestirVisible);
      VkExtent3D workgroups = util::computeBlockCount(numRestirCellsExtent, VkExtent3D { 16, 8, 1 });

      ctx->bindResourceView(VOLUME_INTEGRATE_BINDING_VOLUME_RESERVOIRS_OUTPUT, getCurrentVolumeReservoirs().view, nullptr);

      ctx->bindShader(VK_SHADER_STAGE_COMPUTE_BIT, VolumeRestirShaderVisibility::getShader());
      ctx->dispatch(workgroups.width, workgroups.height, workgroups.depth);
    }

    {
      ScopedGpuProfileZone(ctx, "Volume Integrate Restir Temporal");
      ctx->setFramePassStage(RtxFramePassStage::VolumeIntegrateRestirTemporal);
      VkExtent3D workgroups = util::computeBlockCount(numRestirCellsExtent, VkExtent3D { 16, 8, 1 });

      ctx->bindResourceView(VOLUME_INTEGRATE_BINDING_PREV_VOLUME_RESERVOIRS_INPUT, getPreviousVolumeReservoirs().view, nullptr);
      ctx->bindResourceView(VOLUME_INTEGRATE_BINDING_VOLUME_RESERVOIRS_OUTPUT, getCurrentVolumeReservoirs().view, nullptr);

      ctx->bindShader(VK_SHADER_STAGE_COMPUTE_BIT, VolumeRestirShaderTemporal::getShader());
      ctx->dispatch(workgroups.width, workgroups.height, workgroups.depth);
    }

    {
      ScopedGpuProfileZone(ctx, "Volume Integrate Restir Spatial Resampling");
      ctx->setFramePassStage(RtxFramePassStage::VolumeIntegrateRestirSpatialResampling);
      VkExtent3D workgroups = util::computeBlockCount(numRestirCellsExtent, VkExtent3D { 16, 8, 1 });

      ctx->bindResourceView(VOLUME_INTEGRATE_BINDING_PREV_VOLUME_RESERVOIRS_INPUT, getCurrentVolumeReservoirs().view, nullptr);
      ctx->bindResourceView(VOLUME_INTEGRATE_BINDING_VOLUME_RESERVOIRS_OUTPUT, getPreviousVolumeReservoirs().view, nullptr);

      ctx->bindShader(VK_SHADER_STAGE_COMPUTE_BIT, VolumeRestirShaderSpatialResampling::getShader());
      ctx->dispatch(workgroups.width, workgroups.height, workgroups.depth);
    }

    // Dispatch rays
    {
      ScopedGpuProfileZone(ctx, "Volume Integrate Raytracing");
      ctx->setFramePassStage(RtxFramePassStage::VolumeIntegrateRaytracing);
      VkExtent3D workgroups = util::computeBlockCount(numRaysExtent, VkExtent3D { 16, 8, 1 });

      ctx->bindResourceView(VOLUME_INTEGRATE_BINDING_VOLUME_RESERVOIRS_OUTPUT, getPreviousVolumeReservoirs().view, nullptr);

      ctx->bindShader(VK_SHADER_STAGE_COMPUTE_BIT, VolumeIntegrateShader::getShader());
      ctx->dispatch(workgroups.width, workgroups.height, workgroups.depth);
    }

    // Todo: Implement TraceRay path if needed some day, currently not though.
    /*
    switch (getRenderPassVolumeIntegrateRaytraceMode()) {
    case RaytraceMode::RayQuery:
      VkExtent3D workgroups = util::computeBlockCount(rayDims, VkExtent3D { 16, 8, 1 });
      ctx.bindShader(VK_SHADER_STAGE_COMPUTE_BIT, getComputeShader());
      ctx.dispatch(workgroups.width, workgroups.height, workgroups.depth);
      break;
    case RaytraceMode::RayQueryRayGen:
      ctx.bindRaytracingPipelineShaders(getPipelineShaders(true));
      ctx.traceRays(rayDims.width, rayDims.height, rayDims.depth);
      break;
    case RaytraceMode::TraceRay:
      ctx.bindRaytracingPipelineShaders(getPipelineShaders(false));
      ctx.traceRays(rayDims.width, rayDims.height, rayDims.depth);
      break;
    }
    */
  }

  DxvkRaytracingPipelineShaders RtxGlobalVolumetrics::getPipelineShaders(bool useRayQuery) const {
    DxvkRaytracingPipelineShaders shaders;
    // Todo: Implement TraceRay path if needed some day, currently not though.
    /*
    if (useRayQuery) {
      shaders.addGeneralShader(GET_SHADER_VARIANT(VK_SHADER_STAGE_RAYGEN_BIT_KHR, VolumeIntegrateShader, volume_integrate_rayquery_raygen));
      shaders.debugName = "Volume Integrate RayQuery (RGS)";
    } else {
      if (isShaderExecutionReorderingInVolumeIntegrateEnabled())
        shaders.addGeneralShader(GET_SHADER_VARIANT(VK_SHADER_STAGE_RAYGEN_BIT_KHR, VolumeIntegrateShader, volume_integrate_raygen_ser));
      else
        shaders.addGeneralShader(GET_SHADER_VARIANT(VK_SHADER_STAGE_RAYGEN_BIT_KHR, VolumeIntegrateShader, volume_integrate_raygen));
      shaders.addGeneralShader(VolumeIntegrateMissShader::getShader());

      ADD_HIT_GROUPS(VolumeIntegrateClosestHitShader, volume_integrate);

      shaders.debugName = "Volume Integrate TraceRay (RGS)";
    }
    */
    return shaders;
  }

  void RtxGlobalVolumetrics::onFrameBegin(Rc<DxvkContext>& ctx, const FrameBeginContext& frameBeginCtx) {
    RtxPass::onFrameBegin(ctx, frameBeginCtx);

    m_swapTextures = !m_swapTextures;

    if (m_rebuildFroxels) {
      createDownscaledResource(ctx, frameBeginCtx.downscaledExtent);
      m_rebuildFroxels = false;
    }
  }

  void RtxGlobalVolumetrics::createDownscaledResource(Rc<DxvkContext>& ctx, const VkExtent3D& downscaledExtent) {
    m_froxelVolumeExtent = util::computeBlockCount(downscaledExtent, VkExtent3D {
      froxelGridResolutionScale(),
      froxelGridResolutionScale(),
      1
    });
    m_froxelVolumeExtent.depth = froxelDepthSlices();
    m_numFroxelVolumes = enableInPortals() ? maxRayPortalCount + 1 : 1;

    VkExtent3D froxelGridFullDimensions = m_froxelVolumeExtent;
    // Note: preintegrated radiance is only computed for one (main) volume, not all of them

    froxelGridFullDimensions.width *= m_numFroxelVolumes;

    m_volumeAccumulatedRadianceY[0] = Resources::createImageResource(ctx, "volume accumulated radiance SH(Y) 0", froxelGridFullDimensions, VK_FORMAT_R16G16B16A16_SFLOAT, 1, VK_IMAGE_TYPE_3D, VK_IMAGE_VIEW_TYPE_3D);
    m_volumeAccumulatedRadianceY[1] = Resources::createImageResource(ctx, "volume accumulated radiance SH(Y) 1", froxelGridFullDimensions, VK_FORMAT_R16G16B16A16_SFLOAT, 1, VK_IMAGE_TYPE_3D, VK_IMAGE_VIEW_TYPE_3D);
    m_volumeAccumulatedRadianceCoCg[0] = Resources::createImageResource(ctx, "volume accumulated radiance (Co, Cg) 0", froxelGridFullDimensions, VK_FORMAT_R16G16_SFLOAT, 1, VK_IMAGE_TYPE_3D, VK_IMAGE_VIEW_TYPE_3D);
    m_volumeAccumulatedRadianceCoCg[1] = Resources::createImageResource(ctx, "volume accumulated radiance (Co, Cg) 1", froxelGridFullDimensions, VK_FORMAT_R16G16_SFLOAT, 1, VK_IMAGE_TYPE_3D, VK_IMAGE_VIEW_TYPE_3D);
    m_volumeAccumulatedRadianceAge[0] = Resources::createImageResource(ctx, "volume accumulated radiance (Age) 0", froxelGridFullDimensions, VK_FORMAT_R8_UNORM, 1, VK_IMAGE_TYPE_3D, VK_IMAGE_VIEW_TYPE_3D);
    m_volumeAccumulatedRadianceAge[1] = Resources::createImageResource(ctx, "volume accumulated radiance (Age) 1", froxelGridFullDimensions, VK_FORMAT_R8_UNORM, 1, VK_IMAGE_TYPE_3D, VK_IMAGE_VIEW_TYPE_3D);

    // Calculate the restir grid resolution
    m_restirFroxelVolumeExtent = util::computeBlockCount(m_froxelVolumeExtent, VkExtent3D { restirGridScale(), restirGridScale(), 1 });
    m_restirFroxelVolumeExtent.depth = restirFroxelDepthSlices();

    VkExtent3D restirFroxelGridFullDimensions = m_restirFroxelVolumeExtent;
    restirFroxelGridFullDimensions.width *= m_numFroxelVolumes;

    m_volumeReservoirs[0] = Resources::createImageResource(ctx, "volume reservoir 0", restirFroxelGridFullDimensions, VK_FORMAT_R32G32B32A32_UINT, 1, VK_IMAGE_TYPE_3D, VK_IMAGE_VIEW_TYPE_3D);
    m_volumeReservoirs[1] = Resources::createImageResource(ctx, "volume reservoir 1", restirFroxelGridFullDimensions, VK_FORMAT_R32G32B32A32_UINT, 1, VK_IMAGE_TYPE_3D, VK_IMAGE_VIEW_TYPE_3D);
  }

  void RtxGlobalVolumetrics::releaseDownscaledResource() {
    for (uint32_t i = 0; i < 2; i++) {
      m_volumeAccumulatedRadianceY[i].reset();
      m_volumeAccumulatedRadianceCoCg[i].reset();
      m_volumeAccumulatedRadianceAge[i].reset();
      m_volumeReservoirs[i].reset();
    }
  }

  bool RtxGlobalVolumetrics::isEnabled() const {
    return true;
  }
}<|MERGE_RESOLUTION|>--- conflicted
+++ resolved
@@ -341,21 +341,13 @@
 
         const float indent = 60.0f;
         static int itemIndex = 0;
-<<<<<<< HEAD
-        ImGui::PushItemWidth(ImMax(ImGui::GetContentRegionMax().x - indent, 1.0f));
-=======
         ImGui::PushItemWidth(ImGui::GetContentRegionMax().x - indent);
->>>>>>> d90c5fb5
         ImGui::PushID("volumetric visual preset");
         ImGui::ListBox("", &itemIndex, &volumericPresetName[0], (int) PresetType::PresetCount + 1, 3);
         ImGui::PopID();
         ImGui::PopItemWidth();
 
-<<<<<<< HEAD
-        if (ImGui::Button("Apply", ImVec2(ImMax(ImGui::GetContentRegionMax().x - indent, 1.0f), 0)) && itemIndex > 0) {
-=======
         if (ImGui::Button("Apply", ImVec2(ImGui::GetContentRegionMax().x - indent, 0)) && itemIndex > 0) {
->>>>>>> d90c5fb5
           setPreset((PresetType) (itemIndex - 1));
           itemIndex = 0;
         }
