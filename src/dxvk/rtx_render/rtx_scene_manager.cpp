--- conflicted
+++ resolved
@@ -1127,36 +1127,6 @@
 
       bool ignoreAlphaChannel = false;
 
-<<<<<<< HEAD
-        const auto& legacyMaterialData = renderMaterialData.getLegacyMaterialData();
-
-        const LegacyMaterialDefaults& defaults = RtxOptions::Get()->legacyMaterial;
-        anisotropy = defaults.anisotropy();
-        albedoOpacityConstant = Vector4(defaults.albedoConstant(), defaults.opacityConstant());
-        roughnessConstant = defaults.roughnessConstant();
-        metallicConstant = defaults.metallicConstant();
-        emissiveColorConstant = defaults.emissiveColorConstant();
-        emissiveIntensity = defaults.emissiveIntensity();
-        thinFilmEnable = defaults.enableThinFilm();
-        enableEmissive = defaults.enableEmissive();
-
-        if (legacyMaterialData.emissiveColorConstantFromD3D >= 0.0f) {
-          emissiveIntensity = legacyMaterialData.emissiveColorConstantFromD3D;
-          thinFilmEnable = true;
-          enableEmissive = true;
-        }
-
-        // Override these for legacy materials
-        if (RtxOptions::Get()->getWhiteMaterialModeEnabled()) {
-          albedoOpacityConstant = kWhiteModeAlbedo;
-          metallicConstant = 0.f;
-          roughnessConstant = 1.f;
-        } else {
-          if (defaults.useAlbedoTextureIfPresent()) {
-            // NOTE: Do not patch original sampler to preserve filtering behavior of the legacy material
-            trackTexture(legacyMaterialData.getColorTexture(), albedoOpacityTextureIndex, hasTexcoords);
-          }
-=======
       constexpr Vector4 kWhiteModeAlbedo = Vector4(0.7f, 0.7f, 0.7f, 1.0f);
 
       const auto& opaqueMaterialData = renderMaterialData.getOpaqueMaterialData();
@@ -1168,7 +1138,6 @@
       } else {
         if (opaqueMaterialData.getAlbedoOpacityTexture().getManagedTexture() != nullptr) {
           samplerFeedbackStamp = opaqueMaterialData.getAlbedoOpacityTexture().getManagedTexture()->samplerFeedbackStamp;
->>>>>>> 4bc27caf
         }
 
         trackTexture(opaqueMaterialData.getAlbedoOpacityTexture(), albedoOpacityTextureIndex, hasTexcoords, true, samplerFeedbackStamp);
@@ -1181,13 +1150,6 @@
         roughnessConstant = opaqueMaterialData.getRoughnessConstant();
       }
 
-<<<<<<< HEAD
-        //thinFilmEnable = defaults.enableThinFilm();
-        alphaIsThinFilmThickness = defaults.alphaIsThinFilmThickness();
-        thinFilmThicknessConstant = defaults.thinFilmThicknessConstant();
-      } else if (renderMaterialDataType == MaterialDataType::Opaque) {
-        const auto& opaqueMaterialData = renderMaterialData.getOpaqueMaterialData();
-=======
       trackTexture(opaqueMaterialData.getNormalTexture(), normalTextureIndex, hasTexcoords, true, samplerFeedbackStamp);
       trackTexture(opaqueMaterialData.getTangentTexture(), tangentTextureIndex, hasTexcoords, true, samplerFeedbackStamp);
       trackTexture(opaqueMaterialData.getHeightTexture(), heightTextureIndex, hasTexcoords, true, samplerFeedbackStamp);
@@ -1206,7 +1168,6 @@
       thinFilmThicknessConstant = opaqueMaterialData.getThinFilmThicknessConstant();
       displaceIn = opaqueMaterialData.getDisplaceIn();
       displaceOut = opaqueMaterialData.getDisplaceOut();
->>>>>>> 4bc27caf
 
       ignoreAlphaChannel = opaqueMaterialData.getIgnoreAlphaChannel();
 
@@ -1217,27 +1178,8 @@
       if ((RtxOptions::SubsurfaceScattering::enableThinOpaque()       && subsurfaceMeasurementDistance > 0.0f) ||
           (RtxOptions::SubsurfaceScattering::enableDiffusionProfile() && isSubsurfaceScatteringDiffusionProfile)) {
 
-<<<<<<< HEAD
-        emissiveIntensity = opaqueMaterialData.getEmissiveIntensity();
-        emissiveColorConstant = opaqueMaterialData.getEmissiveColorConstant();
-        enableEmissive = opaqueMaterialData.getEnableEmission();
-        thinFilmEnable = opaqueMaterialData.getEnableThinFilm();
-
-        if (thinFilmEnable) {
-          enableEmissive = true;
-        }
-
-        anisotropy = opaqueMaterialData.getAnisotropyConstant();
-        alphaIsThinFilmThickness = opaqueMaterialData.getAlphaIsThinFilmThickness();
-        thinFilmThicknessConstant = opaqueMaterialData.getThinFilmThicknessConstant();
-        displaceIn = opaqueMaterialData.getDisplaceIn();
-        displaceOut = opaqueMaterialData.getDisplaceOut();
-
-        subsurfaceMeasurementDistance = opaqueMaterialData.getSubsurfaceMeasurementDistance() * RtxOptions::SubsurfaceScattering::surfaceThicknessScale();
-=======
         subsurfaceTransmittanceColor = opaqueMaterialData.getSubsurfaceTransmittanceColor();
         subsurfaceVolumetricAnisotropy = opaqueMaterialData.getSubsurfaceVolumetricAnisotropy();
->>>>>>> 4bc27caf
 
         if (isSubsurfaceScatteringDiffusionProfile) {
           // NOTE: reuse of the variable!
