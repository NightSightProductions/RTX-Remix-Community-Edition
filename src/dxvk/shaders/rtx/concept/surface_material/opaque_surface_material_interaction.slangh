--- conflicted
+++ resolved
@@ -716,15 +716,9 @@
 
   // Apply material modifiers/overrides
   albedo = saturate(albedo * cb.opaqueMaterialArgs.albedoScale + cb.opaqueMaterialArgs.albedoBias);
-<<<<<<< HEAD
-
-  //if (cb.opaqueMaterialArgs.enableThinFilmOverride)
-  //{
-=======
-  
+
   if (cb.opaqueMaterialArgs.enableThinFilmOverride)
   {
->>>>>>> 4bc27caf
     // Note: Thickness override is already normalized to the proper 0-1 range by the CPU to match how the albedo texture alpha channel encodes thickness.
   //  thinFilmThickness = cb.opaqueMaterialArgs.thinFilmNormalizedThicknessOverride;
   //}
@@ -816,27 +810,6 @@
     
   metallic = saturate(metallic * cb.opaqueMaterialArgs.metallicScale + cb.opaqueMaterialArgs.metallicBias);
 
-<<<<<<< HEAD
-  // Load Emissive Color
-
-  f16vec3 emissiveColor = opaqueSurfaceMaterial.emissiveColorConstant;
-
-  if (emissiveColorLoaded)
-  {
-    emissiveColor = emissiveColorSample.xyz;
-  }
-  else if (isEmissiveHack)
-  {
-      emissiveColor = albedo;
-  }
-
-  // Note: Gamma correct emissive color input (be it from a constant or a texture). Currently assuming all textures are not using sRGB formats which
-  // automatically do this conversion.
-  // Todo: Disable this for when a sRGB texture is the source of the emissive color.
-  emissiveColor = gammaToLinear(emissiveColor);
-
-=======
->>>>>>> 4bc27caf
   // Transform to desired Opaque Material Interaction values
 
   opaqueSurfaceMaterialInteraction.shadingNormal = getBentNormal(surfaceInteraction.triangleNormal, normal, -minimalRayInteraction.viewDirection);
@@ -855,49 +828,7 @@
     opaqueSurfaceMaterialInteraction.isotropicRoughness,
     opaqueSurfaceMaterialInteraction.anisotropicRoughness);
 
-<<<<<<< HEAD
-  f16vec3 derivedEmissiveColor;
-  float16_t derivedEmissiveIntensity;
-
-  // Note: "Fullbright", emissive blend modes and actual emissive color/intensity are mututally exclusive so this logic for selecting between them in this order is fine.
-  if (surface.isEmissive)
-  {
-    // Todo: Remove this hack when a proper legacy material model is created, or find some better solution to it (such as setting emissive information on the CPU side).
-    derivedEmissiveColor = originalAlbedo;
-
-    if (isEmissiveHack) { // #xoxor4d - set emissive intensity via unused renderstate 
-      derivedEmissiveIntensity = opaqueSurfaceMaterial.emissiveIntensity;
-    }
-    else {
-      derivedEmissiveIntensity = float16_t(2.0f); // Note: Arbitrary constant, should be set on the CPU side instead and controllable.
-    }
-  }
-  else if (surface.isEmissiveBlend && cb.enableEmissiveBlendEmissiveOverride)
-  {
-    // Note: Interpret original material's albedo as emissive color and the emissive blend override influence combined with an arbitrary constant as emissive intensity.
-    // This is so that when "emissive" style blending is used it looks more correct in a physically based way based on the influence from the mode in question.
-    // Todo: Move this all once separate Surface Materials for D3D9 compatability and normal usage are created.
-    derivedEmissiveColor = originalAlbedo;
-
-  	if (isEmissiveHack) { // #xoxor4d - set emissive intensity via unused renderstate 
-      derivedEmissiveIntensity = emissiveBlendOverrideInfluence * opaqueSurfaceMaterial.emissiveIntensity;
-    }
-    else {
-      derivedEmissiveIntensity = emissiveBlendOverrideInfluence * uint16BitsToHalf(cb.emissiveBlendOverrideEmissiveIntensity);
-    }
-  }
-  else
-  {
-    derivedEmissiveColor = emissiveColor;
-    derivedEmissiveIntensity = opaqueSurfaceMaterial.emissiveIntensity;
-  }
-
-  derivedEmissiveIntensity *= uint16BitsToHalf(cb.emissiveIntensity); // Note: Global emissive intensity scalar on top of everything else.
-
-  opaqueSurfaceMaterialInteraction.emissiveRadiance = derivedEmissiveColor * derivedEmissiveIntensity;
-=======
   opaqueSurfaceMaterialInteraction.emissiveRadiance = emissiveBlendOverrideInfluence * emissiveColor * opaqueSurfaceMaterial.emissiveIntensity;
->>>>>>> 4bc27caf
 
   opaqueSurfaceMaterialInteraction.subsurfaceMaterialInteraction =
     subSurfaceMaterialReadHelper(opaqueSurfaceMaterial.subsurfaceMaterialIndex, surfaceInteraction, opaqueSurfaceMaterial.samplerIndex);
